<HERON>
  <TestInfo>
    <name>PyomoOptions</name>
    <author>talbpaul</author>
    <created>2020-09-28</created>
    <description>
      Tests including a storage unit as part of a flexible analysis case. Extends from
      workflows/storage case. Note with the shorter rolling window, the optimizer cannot
      make as optimal decisions as with the full window, resulting in differences especially
      in the 100 steam production case. Note also the discontinuous treatment of the periodic
      initial/final storage level. See accompanying analytic spreadsheet.
    </description>
    <classesTested>HERON</classesTested>
  </TestInfo>

  <Case name="Sweep_Runs">
    <mode>sweep</mode>
    <time_discretization>
      <time_variable>Time</time_variable>
      <end_time>2</end_time>
      <num_steps>21</num_steps>
    </time_discretization>
    <economics>
      <ProjectTime>2</ProjectTime>
      <DiscountRate>0.08</DiscountRate>
      <tax>0.0</tax>
      <inflation>0.0</inflation>
      <verbosity>50</verbosity>
    </economics>
    <dispatcher>
      <pyomo>
        <rolling_window_length>8</rolling_window_length>
        <debug_mode>True</debug_mode>
        <solver>cbc</solver>
        <tol>1e-3</tol>
      </pyomo>
    </dispatcher>
  </Case>

  <Components>
    <Component name="steamer">
      <produces resource="steam" dispatch="fixed">
        <capacity resource="steam">
          <sweep_values debug_value="100">1, 100</sweep_values>
        </capacity>
      </produces>
      <economics>
        <lifetime>5</lifetime>
      </economics>
    </Component>

    <Component name="steam_storage">
      <stores resource="steam" dispatch="independent">
        <capacity resource="steam">
          <fixed_value>100</fixed_value>
        </capacity>
        <!-- NOTE: periodic level boundary condition is True by default -->
      </stores>
      <economics>
        <lifetime>3</lifetime>
      </economics>
    </Component>

    <Component name="generator">
      <produces resource="electricity" dispatch="independent">
        <consumes>steam</consumes>
        <capacity resource="steam">
          <fixed_value>-90</fixed_value>
        </capacity>
        <transfer>
          <linear>
            <rate resource="steam">-1</rate>
            <rate resource="electricity">0.5</rate>
          </linear>
        </transfer>
      </produces>
      <economics>
        <lifetime>3</lifetime>
      </economics>
    </Component>

    <Component name="market_linear">
      <demands resource="electricity" dispatch="dependent">
        <capacity>
          <fixed_value>-2</fixed_value>
        </capacity>
      </demands>
      <economics>
        <lifetime>30</lifetime>
        <CashFlow name="e_sales" type="repeating" taxable='True' inflation='none' >
          <driver>
            <activity>electricity</activity>
            <multiplier>-1</multiplier>
          </driver>
          <reference_price>
            <CSV variable="linear">prices</CSV>
          </reference_price>
        </CashFlow>
      </economics>
    </Component>

    <Component name="market_spike">
      <demands resource="electricity" dispatch="dependent">
        <capacity>
          <fixed_value>-40</fixed_value>
        </capacity>
      </demands>
      <economics>
        <lifetime>3</lifetime>
<<<<<<< HEAD
        <CashFlow name="e_sales" type="repeating" taxable='True' inflation='none'>
=======
        <CashFlow name="e_sales" type="repeating" taxable='True' inflation='none' mult_target='False'>
>>>>>>> 9c5147aa
          <driver>
            <activity>electricity</activity>
            <multiplier>-1</multiplier>
          </driver>
          <reference_price>
            <CSV variable="spike">prices</CSV>
          </reference_price>
        </CashFlow>
      </economics>
    </Component>

    <Component name="steam_offload">
      <!-- necessary for conservation of resources -->
      <demands resource="steam" dispatch="dependent">
        <capacity>
          <fixed_value>-100</fixed_value>
        </capacity>
      </demands>
      <economics>
<<<<<<< HEAD
        <lifetime>1</lifetime>
        <CashFlow name="steam_sink" type="repeating" taxable='True' inflation='none' >
        <lifetime>3</lifetime>
        <CashFlow name="steam_sink" type="repeating" taxable='True' inflation='none'>
=======
        <lifetime>3</lifetime>
        <CashFlow name="steam_sink" type="repeating" taxable='True' inflation='none' mult_target='False'>
>>>>>>> 9c5147aa
          <driver>
            <activity>steam</activity>
            <multiplier>-1</multiplier>
          </driver>
          <reference_price>
            <fixed_value>0.01</fixed_value>
          </reference_price>
        </CashFlow>
      </economics>
    </Component>

  </Components>

  <DataGenerators>
    <CSV name='prices' variable="spike,linear">2year_21step.csv</CSV>
  </DataGenerators>

</HERON><|MERGE_RESOLUTION|>--- conflicted
+++ resolved
@@ -107,11 +107,7 @@
       </demands>
       <economics>
         <lifetime>3</lifetime>
-<<<<<<< HEAD
         <CashFlow name="e_sales" type="repeating" taxable='True' inflation='none'>
-=======
-        <CashFlow name="e_sales" type="repeating" taxable='True' inflation='none' mult_target='False'>
->>>>>>> 9c5147aa
           <driver>
             <activity>electricity</activity>
             <multiplier>-1</multiplier>
@@ -131,15 +127,8 @@
         </capacity>
       </demands>
       <economics>
-<<<<<<< HEAD
-        <lifetime>1</lifetime>
-        <CashFlow name="steam_sink" type="repeating" taxable='True' inflation='none' >
         <lifetime>3</lifetime>
         <CashFlow name="steam_sink" type="repeating" taxable='True' inflation='none'>
-=======
-        <lifetime>3</lifetime>
-        <CashFlow name="steam_sink" type="repeating" taxable='True' inflation='none' mult_target='False'>
->>>>>>> 9c5147aa
           <driver>
             <activity>steam</activity>
             <multiplier>-1</multiplier>
