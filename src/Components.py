
# Copyright 2020, Battelle Energy Alliance, LLC
# ALL RIGHTS RESERVED
"""
  Defines the Component entity.
"""
from __future__ import unicode_literals, print_function
import sys
from collections import defaultdict
import numpy as np
from HERON.src.base import Base
import xml.etree.ElementTree as ET
from HERON.src.Economics import CashFlowUser
from HERON.src.ValuedParams import factory as vp_factory
from HERON.src.ValuedParamHandler import ValuedParamHandler
from HERON.src import _utils as hutils

try:
  import ravenframework
except ModuleNotFoundError:
  framework_path = hutils.get_raven_loc()
  sys.path.append(framework_path)
from ravenframework.utils import InputData, xmlUtils,InputTypes

# TODO can we use EntityFactory from RAVEN?
def factory(xml, method='sweep'):
  """
    Tool for constructing compnents without the input_loader
    TODO can this be set up so the input_loader calls it instead of the methods directly?
    @ In, xml, ET.Element, node from which to read component settings
    @ In, method, string, optional, operational mode for case
    @ Out, comp, Component instance, component constructed
  """
  comp = Component()
  comp.read_input(xml, method)
  return comp

class Component(Base, CashFlowUser):
  """
    Represents a unit in the grid analysis. Each component has a single "interaction" that
    describes what it can do (produce, store, demand)
  """
  @classmethod
  def get_input_specs(cls):
    """
      Collects input specifications for this class.
      @ In, None
      @ Out, input_specs, InputData, specs
    """
    input_specs = InputData.parameterInputFactory('Component', ordered=False, baseNode=None,
        descr=r"""defines a component as an element of the grid system. Components are defined by the action they
              perform such as \xmlNode{produces} or \xmlNode{consumes}; see details below.""")
    input_specs.addParam('name', param_type=InputTypes.StringType, required=True,
        descr=r"""identifier for the component. This identifier will be used to generate variables
              and relate signals to this component throughout the HERON analysis.""")
    # production
    ## this unit may be able to make stuff, possibly from other stuff
    input_specs.addSub(Producer.get_input_specs())
    # storage
    ## this unit may be able to store stuff
    input_specs.addSub(Storage.get_input_specs())
    # demands
    ## this unit may have a certain demand that must be met
    input_specs.addSub(Demand.get_input_specs())
    # this unit probably has some economics
    input_specs = CashFlowUser.get_input_specs(input_specs)
    return input_specs

  def __init__(self, **kwargs):
    """
      Constructor
      @ In, kwargs, dict, optional, arguments to pass to other constructors
      @ Out, None
    """
    Base.__init__(self, **kwargs)
    CashFlowUser.__init__(self)
    self.name = None
    self._produces = []
    self._stores = []
    self._demands = []

  def __repr__(self):
    """
      String representation.
      @ In, None
      @ Out, __repr__, string representation
    """
    return f'<HERON Component "{self.name}">'

  def read_input(self, xml, mode):
    """
      Sets settings from input file
      @ In, xml, xml.etree.ElementTree.Element, input from user
      @ In, mode, string, case mode to operate in (e.g. 'sweep' or 'opt')
      @ Out, None
    """
    # get specs for allowable inputs
    specs = self.get_input_specs()()
    specs.parseNode(xml)
    self.name = specs.parameterValues['name']
    self.raiseADebug(f'Loading component "{self.name}"')
    for item in specs.subparts:
      if self.get_interaction() and item.getName() in ['produces', 'stores', 'demands']:
        self.raiseAnError(NotImplementedError, f'Currently each Component can only have one interaction (produces, stores, demands)! Check Component "{self.name}"')
      # read in producers
      if item.getName() == 'produces':
        prod = Producer(messageHandler=self.messageHandler)
        try:
          prod.read_input(item, mode, self.name)
        except IOError as e:
          self.raiseAWarning(f'Errors while reading component "{self.name}"!')
          raise e
        self._produces.append(prod)
      # read in storages
      elif item.getName() == 'stores':
        store = Storage(messageHandler=self.messageHandler)
        store.read_input(item, mode, self.name)
        self._stores.append(store)
      # read in demands
      elif item.getName() == 'demands':
        demand = Demand(messageHandler=self.messageHandler)
        demand.read_input(item, mode, self.name)
        self._demands.append(demand)
      # read in economics
      elif item.getName() == 'economics':
        econ_node = item # need to read AFTER the interactions!
    # after looping over nodes, finish up
    if econ_node is None:
      self.raiseAnError(IOError, f'<economics> node missing from component "{self.name}"!')
    CashFlowUser.read_input(self, econ_node)

  def get_crossrefs(self):
    """
      Collect the required value entities needed for this component to function.
      @ In, None
      @ Out, crossrefs, dict, mapping of dictionaries with information about the entities required.
    """
    inter = self.get_interaction()
    crossrefs = {inter: inter.get_crossrefs()}
    crossrefs.update(self._economics.get_crossrefs())
    return crossrefs

  def set_crossrefs(self, refs):
    """
      Connect cross-reference material from other entities to the ValuedParams in this component.
      @ In, refs, dict, dictionary of entity information
      @ Out, None
    """
    try_match = self.get_interaction()
    for interaction in list(refs.keys()):
      # find associated interaction
      if try_match == interaction:
        try_match.set_crossrefs(refs.pop(interaction))
        break
    # send what's left to the economics
    self._economics.set_crossrefs(refs)
    # if anything left, there's an issue
    assert not refs

  def get_interaction(self):
    """
      Return the interactions this component uses.
      TODO could this just return the only non-empty one, since there can only be one?
      @ In, None
      @ Out, interactions, list, list of Interaction instances
    """
    try:
      return (self._produces + self._stores + self._demands)[0]
    except IndexError: # there are no interactions!
      return None

  def get_sqrt_RTE(self):
    """
      Provide the square root of the round-trip efficiency for this component.
      Note we use the square root due to splitting loss across the input and output.
      @ In, None
      @ Out, RTE, float, round-trip efficiency as a multiplier
    """
    return self.get_interaction().get_sqrt_RTE()

  def print_me(self, tabs=0, tab='  '):
    """
      Prints info about self
      @ In, tabs, int, optional, number of tabs to insert before prints
      @ In, tab, str, optional, characters to use to denote hierarchy
      @ Out, None
    """
    pre = tab*tabs
    self.raiseADebug(pre+'Component:')
    self.raiseADebug(pre+'  name:', self.name)
    self.get_interaction().print_me(tabs=tabs+1, tab=tab)

  def get_inputs(self):
    """
      returns list of all resources consumed here
      @ In, None
      @ Out, inputs, set, set of input resources as strings (resources that are taken/consumed/stored)
    """
    inputs = set()
    # simply combine the inputs for the interaction
    inputs.update(self.get_interaction().get_inputs())
    return inputs

  def get_outputs(self):
    """
      returns list of all resources producable here
      @ In, None
      @ Out, outputs, set, set of output resources as strings (resources that are produced/provided)
    """
    outputs = set()
    outputs.update(self.get_interaction().get_outputs())
    return outputs

  def get_resources(self):
    """
      Provides the full set of resources used by this component.
      @ In, None
      @ Out, res, set, set(str) of resource names
    """
    res = set()
    res.update(self.get_inputs())
    res.update(self.get_outputs())
    return res

  def get_capacity(self, meta, raw=False):
    """
      returns the capacity of the interaction of this component
      @ In, meta, dict, arbitrary metadata from EGRET
      @ In, raw, bool, optional, if True then return the ValuedParam instance for capacity, instead of the evaluation
      @ Out, capacity, float (or ValuedParam), the capacity of this component's interaction
    """
    return self.get_interaction().get_capacity(meta, raw=raw)

  def get_minimum(self, meta, raw=False):
    """
      returns the minimum of the interaction of this component
      @ In, meta, dict, arbitrary metadata from EGRET
      @ In, raw, bool, optional, if True then return the ValuedParam instance for capacity, instead of the evaluation
      @ Out, capacity, float (or ValuedParam), the capacity of this component's interaction
    """
    return self.get_interaction().get_minimum(meta, raw=raw)

  def get_capacity_var(self):
    """
      Returns the variable that is used to define this component's capacity.
      @ In, None
      @ Out, var, str, name of capacity resource
    """
    return self.get_interaction().get_capacity_var()

  def get_tracking_vars(self):
    """
      Provides the variables used by this component to track dispatch
      @ In, None
      @ Out, get_tracking_vars, list, variable name list
    """
    return self.get_interaction().get_tracking_vars()

  def is_dispatchable(self):
    """
      Returns the dispatchability indicator of this component.
      TODO Note that despite the name, this is NOT boolean, but a string indicator.
      @ In, None
      @ Out, dispatchable, str, dispatchability (e.g. independent, dependent, fixed)
    """
    return self.get_interaction().is_dispatchable()

  def is_governed(self):
    """
      Determines if this component is optimizable or governed by some function.
      @ In, None
      @ Out, is_governed, bool, whether this component is governed.
    """
    return self.get_interaction().is_governed()

  def set_capacity(self, cap):
    """
      Set the float value of the capacity of this component's interaction
      @ In, cap, float, value
      @ Out, None
    """
    return self.get_interaction().set_capacity(cap)

  def produce(self, request, meta, raven_variables, dispatch, t, level=None):
    """
      Enacts the transfer function for this component to act based on a request.
      FIXME was used for "generic" dispatcher, does it still apply?
      @ In, request, dict, mapping of requested resource usage to amount requested (negative is
                           consume, positive is produce)
      @ In, meta, dict, metadata information for current status in run
      @ In, raven_variables, dict, variables from RAVEN TODO part of meta!
      @ In, dispatch, DispatchState, expression of the current activity levels in the system
      @ In, t, int, index of "time" at which this production should be performed
      @ In, level, float, for storages indicates the amount currently stored
      @ Out, balance, dict, full dict of resources used and produced for request
      @ Out, meta, dict, updated metadata dictionary
    """
    #balance = defaultdict(float)
    interaction = self.get_interaction()
    balance, meta = interaction.produce(request, meta, raven_variables, dispatch, t, level)
    #for resource, quantity in int_balance.items():
    #  balance[resource] += quantity
    return balance, meta

  def produce_max(self, meta, raven_variables, dispatch, t):
    """
      Determines the maximum production possible for this component.
      @ In, meta, dict, metadata information for current status in run
      @ In, raven_variables, dict, variables from RAVEN TODO part of meta!
      @ In, dispatch, DispatchState, expression of the current activity levels in the system
      @ In, t, int, index of "time" at which this production should be performed
      @ Out, balance, dict, full dict of resources used and produced for request
      @ Out, meta, dict, updated metadata dictionary
    """
    #balance = defaultdict(float)
    interaction = self.get_interaction()
    balance, meta = interaction.produce_max(meta, raven_variables, dispatch, t)
    #for resource, quantity in int_balance.items():
    #  balance[resource] += quantity
    return balance, meta

  def produce_min(self, meta, raven_variables, dispatch, t):
    """
      Determines the minimum production possible for this component.
      @ In, meta, dict, metadata information for current status in run
      @ In, raven_variables, dict, variables from RAVEN TODO part of meta!
      @ In, dispatch, DispatchState, expression of the current activity levels in the system
      @ In, t, int, index of "time" at which this production should be performed
      @ Out, balance, dict, full dict of resources used and produced for request
      @ Out, meta, dict, updated metadata dictionary
    """
    #balance = defaultdict(float)
    interaction = self.get_interaction()
    balance, meta = interaction.produce_min(meta, raven_variables, dispatch, t)
    #for resource, quantity in int_balance.items():
    #  balance[resource] += quantity
    return balance, meta

  @property
  def ramp_limit(self):
    """
      Accessor for ramp limits on interactions.
      @ In, None
      @ Out, limit, float, limit
    """
    return self.get_interaction().ramp_limit

<<<<<<< HEAD
  @property
  def ramp_freq(self):
    """
      Accessor for ramp frequency limits on interactions.
      @ In, None
      @ Out, limit, float, limit
    """
    return self.get_interaction().ramp_freq

=======
>>>>>>> 0f09e9fb
  def get_capacity_param(self):
    """
      Provides direct access to the ValuedParam for the capacity of this component.
      @ In, None
      @ Out, cap, ValuedParam, capacity valued param
    """
    intr = self.get_interaction()
    return intr.get_capacity(None, None, None, None, raw=True)







class Interaction(Base):
  """
    Base class for component interactions (e.g. Producer, Storage, Demand)
  """
  tag = 'interacts' # node name in input file

  @classmethod
  def get_input_specs(cls):
    """
      Collects input specifications for this class.
      @ In, None
      @ Out, input_specs, InputData, specs
    """
    if cls.tag == 'produces':
      desc = r"""indicates that this component produces one or more resources by consuming other resources."""
      resource_desc = r"""the resource produced by this component's activity."""
    elif cls.tag == 'stores':
      desc = r"""indicates that this component stores one resource, potentially absorbing or providing that resource."""
      resource_desc = r"""the resource stored by this component."""
    elif cls.tag == "demands":
      desc = r"""indicates that this component exclusively consumes a resource."""
      resource_desc = r"""the resource consumed by this component."""
    specs = InputData.parameterInputFactory(cls.tag, ordered=False, descr=desc)
    specs.addParam('resource', param_type=InputTypes.StringListType, required=True,
        descr=resource_desc)
    dispatch_opts = InputTypes.makeEnumType('dispatch_opts', 'dispatch_opts', ['fixed', 'independent', 'dependent'])
    specs.addParam('dispatch', param_type=dispatch_opts,
        descr=r"""describes the way this component should be dispatched, or its flexibility.
              \texttt{fixed} indicates the component always fully dispatched at its maximum level.
              \texttt{independent} indicates the component is fully dispatchable by the dispatch optimization algorithm.
              \texttt{dependent} indicates that while this component is not directly controllable by the dispatch
              algorithm, it can however be flexibly dispatched in response to other units changing dispatch level.
              For example, when attempting to increase profitability, the \texttt{fixed} components are not adjustable,
              but the \texttt{independent} components can be adjusted to attempt to improve the economic metric.
              In response to the \texttt{independent} component adjustment, the \texttt{dependent} components
              may respond to balance the resource usage from the changing behavior of other components.""")

    descr = r"""the maximum value at which this component can act, in units corresponding to the indicated resource. """
    cap = vp_factory.make_input_specs('capacity', descr=descr)
    cap.addParam('resource', param_type=InputTypes.StringType,
        descr=r"""indicates the resource that defines the capacity of this component's operation. For example,
              if a component consumes steam and electricity to produce hydrogen, the capacity of the component
              can be defined by the maximum steam consumable, maximum electricity consumable, or maximum
              hydrogen producable. Any choice should be nominally equivalent, but determines the units
              of the value of this node.""")
    specs.addSub(cap)

    descr = r"""the actual value at which this component can act, as a unitless fraction of total rated capacity.
            Note that these factors are applied within the dispatch optimization; we assume that the capacity factor
            is not a variable in the outer optimization."""
    capfactor = vp_factory.make_input_specs('capacity_factor', descr=descr, allowed=['ARMA', 'CSV'])
    specs.addSub(capfactor)

    descr = r"""provides the minimum value at which this component can act, in units of the indicated resource. """
    minn = vp_factory.make_input_specs('minimum', descr=descr)
    minn.addParam('resource', param_type=InputTypes.StringType,
        descr=r"""indicates the resource that defines the minimum activity level for this component,
              as with the component's capacity.""")
    specs.addSub(minn)

    return specs

  def __init__(self, **kwargs):
    """
      Constructor
      @ In, kwargs, dict, arbitrary pass-through arguments
      @ Out, None
    """
    Base.__init__(self, **kwargs)
    self._capacity = None               # upper limit of this interaction
    self._capacity_var = None           # which variable limits the capacity (could be produced or consumed?)
    self._capacity_factor = None        # ratio of actual output as fraction of _capacity
    self._signals = set()               # dependent signals for this interaction
    self._crossrefs = defaultdict(dict) # crossrefs objects needed (e.g. armas, etc), as {attr: {tag, name, obj})
    self._dispatchable = None           # independent, dependent, or fixed?
    self._minimum = None                # lowest interaction level, if dispatchable
    self._minimum_var = None            # limiting variable for minimum
    self.ramp_limit = None              # limiting change of production in a time step
<<<<<<< HEAD
    self.ramp_freq = None               # time steps required between production ramping events
=======
>>>>>>> 0f09e9fb
    self._function_method_map = {}      # maps things that call functions to the method within the function that needs calling
    self._transfer = None               # the production rate (if any), in produces per consumes
                                        #   for example, {(Producer, 'capacity'): 'method'}
    self._sqrt_rte = 1.0                # sqrt of the round-trip efficiency for this interaction
    self._tracking_vars = []            # list of trackable variables for dispatch activity

  def read_input(self, specs, mode, comp_name):
    """
      Sets settings from input file
      @ In, specs, InputData, specs
      @ In, mode, string, case mode to operate in (e.g. 'sweep' or 'opt')
      @ In, comp_name, string, name of component this Interaction belongs to
      @ Out, None
    """
    self.raiseADebug(f' ... loading interaction "{self.tag}"')
    self._dispatchable = specs.parameterValues['dispatch']
    for item in specs.subparts:
      name = '_' + item.getName()
      if name in ['_capacity', '_capacity_factor', '_minimum']:
        # common reading for valued params
        self._set_valued_param(name, comp_name, item, mode)
        if name == '_capacity':
          self._capacity_var = item.parameterValues.get('resource', None)
        elif item.getName() == 'minimum':
          self._minimum_var = item.parameterValues.get('resource', None)
    # finalize some values
    resources = set(list(self.get_inputs()) + list(self.get_outputs()))
    ## capacity: if "variable" is None and only one resource in interactions, then that must be it
    if self._capacity_var is None:
      if len(resources) == 1:
        self._capacity_var = list(resources)[0]
      else:
        self.raiseAnError(IOError, 'If multiple resources are active, "capacity" requires a "resource" specified!')
    ## minimum: basically the same as capacity, functionally
    if self._minimum and self._minimum_var is None:
      if len(resources) == 1:
        self._minimum_var = list(resources)[0]
      else:
        self.raiseAnError(IOError, 'If multiple resources are active, "minimum" requires a "resource" specified!')

  def _set_valued_param(self, name, comp, spec, mode):
    """
      Sets up use of a ValuedParam for this interaction for the "name" attribute of this class.
      @ In, name, str, name of member of this class
      @ In, comp, str, name of associated component
      @ In, spec, InputParam, input specifications
      @ In, mode, string, case mode to operate in (e.g. 'sweep' or 'opt')
      @ Out, None
    """
    vp = ValuedParamHandler(name)
    signal = vp.read(comp, spec, mode)
    self._signals.update(signal)
    self._crossrefs[name] = vp
    setattr(self, name, vp)

  def get_capacity(self, meta, raw=False):
    """
      Returns the capacity of this interaction.
      Returns an evaluated value unless "raw" is True, then gives ValuedParam
      @ In, meta, dict, additional variables to pass through
      @ In, raw, bool, optional, if True then provide ValuedParam instead of evaluation
      @ Out, evaluated, float or ValuedParam, requested value
      @ Out, meta, dict, additional variable passthrough
    """
    if raw:
      #NOTE: not returing capacity_factor since it will not be used as a variable
      return self._capacity
    meta['request'] = {self._capacity_var: None}
    evaluated, meta = self._capacity.evaluate(meta, target_var=self._capacity_var)
    # apply capacity factor to get actual capacity for given timestep
    if self._capacity_factor is not None:
      capacity_factor = self._capacity_factor.evaluate(meta, target_var=self._capacity_var)[0]
      evaluated[self._capacity_var] *= capacity_factor[self._capacity_var]
    return evaluated, meta

  def get_capacity_var(self):
    """
      Returns the resource variable that is used to define the capacity limits of this interaction.
      @ In, None
      @ Out, capacity_var, string, name of capacity-limiting resource
    """
    return self._capacity_var

  def set_capacity(self, cap):
    """
      Allows hard-setting the capacity of this interaction.
      This destroys any underlying ValuedParam that was there before.
      @ In, cap, float, capacity value
      @ Out, None
    """
    self._capacity.set_value(float(cap))

  def get_minimum(self, meta, raw=False):
    """
      Returns the minimum level of this interaction.
      Returns an evaluated value unless "raw" is True, then gives ValuedParam
      @ In, meta, dict, additional variables to pass through
      @ In, raw, bool, optional, if True then provide ValuedParam instead of evaluation
      @ Out, evaluated, float or ValuedParam, requested value
      @ Out, meta, dict, additional variable passthrough
    """
    if raw:
      return self._minimum
    meta['request'] = {self._minimum_var: None}
    if self._minimum is None:
      evaluated = {self._capacity_var: 0.0}
    else:
      evaluated, meta = self._minimum.evaluate(meta, target_var=self._minimum_var)
    return evaluated, meta

  def get_sqrt_RTE(self):
    """
      Provide the square root of the round-trip efficiency for this component.
      Note we use the square root due to splitting loss across the input and output.
      @ In, None
      @ Out, RTE, float, round-trip efficiency as a multiplier
    """
    return self._sqrt_rte

  def get_crossrefs(self):
    """
      Getter.
      @ In, None
      @ Out, crossrefs, dict, resource references
    """
    return self._crossrefs

  def set_crossrefs(self, refs):
    """
      Setter.
      @ In, refs, dict, resource cross-reference objects
      @ Out, None
    """
    # connect references to ValuedParams (Placeholder objects)
    for attr, obj in refs.items():
      valued_param = self._crossrefs[attr]
      valued_param.set_object(obj)
    # perform crosscheck that VPs have what they need
    for attr, vp in self.get_crossrefs().items():
      vp.crosscheck(self)

  def get_inputs(self):
    """
      Returns the set of resources that are inputs to this interaction.
      @ In, None
      @ Out, inputs, set, set of inputs
    """
    return set()

  def get_outputs(self):
    """
      Returns the set of resources that are outputs to this interaction.
      @ In, None
      @ Out, outputs, set, set of outputs
    """
    return set()

  def get_resources(self):
    """
      Returns set of resources used by this interaction.
      @ In, None
      @ Out, resources, set, set of resources
    """
    return list(self.get_inputs()) + list(self.get_outputs())

  def get_tracking_vars(self):
    """
      Provides the variables used by this component to track dispatch
      @ In, None
      @ Out, get_tracking_vars, list, variable name list
    """
    return self._tracking_vars

  def is_dispatchable(self):
    """
      Getter. Indicates if this interaction is Fixed, Dependent, or Independent.
      @ In, None
      @ Out, dispatchable, string, one of 'fixed', 'dependent', or 'independent'
    """
    return self._dispatchable

  def is_type(self, typ):
    """
      Checks if this interaction matches the request.
      @ In, typ, string, name to check against
      @ Out, is_type, bool, whether there is a match or not.
    """
    return typ == self.__class__.__name__

  def is_governed(self):
    """
      Determines if this interaction is optimizable or governed by some function.
      @ In, None
      @ Out, is_governed, bool, whether this component is governed.
    """
    # Default option is False; specifics by interaction type
    return False

  # DEPRECATED check TODO remove
  # def produce(self, *args, **kwargs):
  #   """
  #     Determines the results of this interaction producing resources.
  #     @ In, args, list, positional arguments
  #     @ In, kwargs, dict, keyword arguments
  #     @ Out, None
  #   """
  #   raise NotImplementedError('This interaction has no "produce" method.')

  # def produce_max(self, *args, **kwargs):
  #   """
  #     Determines the results of this interaction producing maximum resources.
  #     @ In, args, list, positional arguments
  #     @ In, kwargs, dict, keyword arguments
  #     @ Out, None
  #   """
  #   raise NotImplementedError('This interaction has no produce_max method yet!')

  # def produce_min(self, *args, **kwargs):
  #   """
  #     Determines the results of this interaction producing minimum resources.
  #     @ In, args, list, positional arguments
  #     @ In, kwargs, dict, keyword arguments
  #     @ Out, None
  #   """
  #   raise NotImplementedError('This interaction has no produce_min method yet!')

  def check_expected_present(self, data, expected, premessage):
    """
      checks dict to make sure members are present and not None
      @ In, data, dict, variable set to check against
      @ In, expected, list, list of expected entries
      @ In, premessage, str, prepend message to add to print
      @ Out, None
    """
    # check missing
    missing = list(d for d in expected if d not in data)
    if missing:
      self.raiseAWarning(premessage, '| Expected variables are missing:', missing)
    # check None
    nones = list(d for d, v in data.items() if (v is None and v in expected))
    if nones:
      self.raiseAWarning(premessage, '| Expected variables are None:', nones)
    if missing or nones:
      self.raiseAnError(RuntimeError, 'Some variables were missing or None! See warning messages above for details!')

  def _check_capacity_limit(self, res, amt, balance, meta, raven_vars, dispatch, t):
    """
      Check to see if capacity limits of this component have been violated.
      @ In, res, str, name of capacity-limiting resource
      @ In, amt, float, requested amount of resource used in interaction
      @ In, balance, dict, results of requested interaction
      @ In, meta, dict, additional variable passthrough
      @ In, raven_vars, dict, TODO part of meta! consolidate!
      @ In, dispatch, dict, TODO part of meta! consolidate!
      @ In, t, int, TODO part of meta! consolidate!
      @ Out, balance, dict, new results of requested action, possibly modified if capacity hit
      @ Out, meta, dict, additional variable passthrough
    """
    cap = self.get_capacity(meta)[0][self._capacity_var]
    try:
      if abs(balance[self._capacity_var]) > abs(cap):
        #ttttt
        # do the inverse problem: how much can we make?
        balance, meta = self.produce_max(meta, raven_vars, dispatch, t)
        print(f'The full requested amount ({res}: {amt}) was not possible, so accessing maximum available instead ({res}: {balance[res]}).')
    except KeyError:
      raise SyntaxError(f'Resource "{self._capacity_var}" is listed as capacity limiter, but not an output of the component! Got: {balance}')
    return balance, meta

  def get_transfer(self):
    """
      Returns the transfer function, if any
      @ In, None
      @ Out, transfer, transfer ValuedParam
    """
    return self._transfer



class Producer(Interaction):
  """
    Explains a particular interaction, where resources are consumed to produce other resources
  """
  tag = 'produces' # node name in input file

  @classmethod
  def get_input_specs(cls):
    """
      Collects input specifications for this class.
      @ In, None
      @ Out, input_specs, InputData, specs
    """
    specs = super().get_input_specs()
    specs.addSub(
        InputData.parameterInputFactory(
            'consumes',
            contentType=InputTypes.StringListType,
            descr=r"""The producer can either produce or consume a resource.
                  If the producer is a consumer it must be accompanied with a transfer function to
                  convert one source of energy to another. """
        )
    )
    specs.addSub(
        vp_factory.make_input_specs(
            'transfer',
            kind='transfer',
            descr=r"""describes how input resources yield output resources for this
                  component's transfer function.""",
            )
        )
    specs.addSub(
        InputData.parameterInputFactory(
            'ramp_limit',
            contentType=InputTypes.FloatType,
            descr=r"""Limits the rate at which production can change between consecutive time steps,
                  in either a positive or negative direction, as a percentage of this component's capacity.
                  For example, a generator with a ramp limit of 0.10 cannot increase or decrease their
                  generation rate by more than 10 percent of capacity in a single time interval.
                  \default{1.0}"""
        )
    )
<<<<<<< HEAD
    specs.addSub(
        InputData.parameterInputFactory(
            'ramp_freq',
            contentType=InputTypes.IntegerType,
            descr=r"""Places a limit on the number of time steps between successive production level
                      ramping events. For example, if time steps are an hour long and the ramp frequency
                      is set to 4, then once this component has changed production levels, 4 hours must
                      pass before another production change can occur. Note this limit introduces binary
                      variables and may require selection of appropriate solvers. \default{0}"""
        )
    )
=======
>>>>>>> 0f09e9fb
    return specs

  def __init__(self, **kwargs):
    """
      Constructor
      @ In, None
      @ Out, None
    """
    Interaction.__init__(self, **kwargs)
    self._produces = []     # the resource(s) produced by this interaction
    self._consumes = []     # the resource(s) consumed by this interaction
    self._tracking_vars = ['production']

  def read_input(self, specs, mode, comp_name):
    """
      Sets settings from input file
      @ In, specs, InputData, specs
      @ In, mode, string, case mode to operate in (e.g. 'sweep' or 'opt')
      @ In, comp_name, string, name of component this Interaction belongs to
      @ Out, None
    """
    # specs were already checked in Component
    Interaction.read_input(self, specs, mode, comp_name)
    self._produces = specs.parameterValues['resource']
    for item in specs.subparts:
      if item.getName() == 'consumes':
        self._consumes = item.value
      elif item.getName() == 'transfer':
        self._set_valued_param('_transfer', comp_name, item, mode)
      elif item.getName() == 'ramp_limit':
        self.ramp_limit = item.value
<<<<<<< HEAD
      elif item.getName() == 'ramp_freq':
        self.ramp_freq = item.value
=======
>>>>>>> 0f09e9fb

    # input checking
    ## if a transfer function not given, can't be consuming a resource
    if self._transfer is None:
      if self._consumes:
        self.raiseAnError(IOError, 'Any component that consumes a resource must have a transfer function describing the production process!')
    ## ramp limit is (0, 1]
    if self.ramp_limit is not None and not 0 < self.ramp_limit <= 1:
      self.raiseAnError(IOError, f'Ramp limit must be (0, 1] but got "{self.ramp_limit}"')


  def get_inputs(self):
    """
      Returns the set of resources that are inputs to this interaction.
      @ In, None
      @ Out, inputs, set, set of inputs
    """
    inputs = Interaction.get_inputs(self)
    inputs.update(np.atleast_1d(self._consumes))
    return inputs

  def get_outputs(self):
    """
      Returns the set of resources that are outputs to this interaction.
      @ In, None
      @ Out, outputs, set, set of outputs
    """
    outputs = set(np.atleast_1d(self._produces))
    return outputs

  def print_me(self, tabs=0, tab='  '):
    """
      Prints info about self
      @ In, tabs, int, optional, number of tabs to insert before prints
      @ In, tab, str, optional, characters to use to denote hierarchy
      @ Out, None
    """
    pre = tab*tabs
    self.raiseADebug(pre+'Producer:')
    self.raiseADebug(pre+'  produces:', self._produces)
    self.raiseADebug(pre+'  consumes:', self._consumes)
    self.raiseADebug(pre+'  transfer:', self._transfer)
    self.raiseADebug(pre+'  capacity:', self._capacity)

  # XXX DEPRECATE
  # def produce(self, request, meta, raven_vars, dispatch, t, level=None):
  #   """
  #     Determines the results of this interaction producing resources.
  #     @ In, request, dict, requested action {resource: amount}
  #     @ In, meta, dict, additional variables to pass through
  #     @ In, raven_vars, dict, TODO part of meta! consolidate!
  #     @ In, dispatch, dict, TODO part of meta! consolidate!
  #     @ In, t, int, TODO part of meta! consolidate!
  #     @ In, level, float, storage leven (unused for this Interaction)
  #     @ Out, balance, dict, results of requested action
  #     @ Out, meta, dict, additional variable passthrough
  #   """
  #   # is there a transfer function to apply?
  #   res, amt = next(iter(request.items()))
  #   if self._transfer:
  #     balance, meta = self.transfer(request, meta, raven_vars, dispatch, t)
  #   # TODO catch errors! Custom user-based errors?
  #   else:
  #     # no transfer function, then we provide the request as-is
  #     balance = request
  #   # check if capacity was exceeded
  #   balance, meta = self._check_capacity_limit(res, amt, balance, meta, raven_vars, dispatch, t)
  #   return balance, meta

  # def produce_max(self, meta, raven_vars, dispatch, t):
  #   """
  #     Determines the results of this interaction producing maximum resources.
  #     @ In, meta, dict, additional variables to pass through
  #     @ In, raven_vars, dict, TODO part of meta! consolidate!
  #     @ In, dispatch, dict, TODO part of meta! consolidate!
  #     @ In, t, int, TODO part of meta! consolidate!
  #     @ Out, balance, dict, results of requested action
  #     @ Out, meta, dict, additional variable passthrough
  #   """
  #   request, meta = self.get_capacity(meta, raven_vars, dispatch, t)
  #   balance, meta = self.produce(request, meta, raven_vars, dispatch, t)
  #   # dict((prod, self._capacity[p]) for p, prod in enumerate(self._produces))
  #   return balance, meta

  # def produce_min(self, meta, raven_vars, dispatch, t):
  #   """
  #     Determines the results of this interaction producing minimum resources.
  #     @ In, meta, dict, additional variables to pass through
  #     @ In, raven_vars, dict, TODO part of meta! consolidate!
  #     @ In, dispatch, dict, TODO part of meta! consolidate!
  #     @ In, t, int, TODO part of meta! consolidate!
  #     @ Out, balance, dict, results of requested action
  #     @ Out, meta, dict, additional variable passthrough
  #   """
  #   if self._minimum:
  #     request, meta = self.get_minimum(meta, raven_vars, dispatch, t)#[self._minimum]
  #     request = {self._minimum_var: request[self._minimum_var]}
  #   else:
  #     request = {next(iter(self.get_outputs())): 0.0}
  #   balance, meta = self.produce(request, meta, raven_vars, dispatch, t)
  #   return balance, meta

  def transfer(self, request, meta, raven_vars, dispatch, t):
    """
      Use the transfer function to make a balance of activities that should occur
      @ In, request, dict, requested action {resource: amount}
      @ In, meta, dict, additional variables to pass through
      @ In, raven_vars, dict, TODO part of meta! consolidate!
      @ In, dispatch, dict, TODO part of meta! consolidate!
      @ In, t, int, TODO part of meta! consolidate!
      @ Out, balance, dict, results of requested action
      @ Out, meta, dict, additional variable passthrough
    """
    assert len(request) == 1
    balance = defaultdict(float)
    # in the rare case that the transfer function is simple ...
    resources_in = list(self.get_inputs())
    resources_out = list(self.get_outputs())
    inputs = meta
    inputs['request'] = request
    inputs['t'] = t
    inputs['dispatch'] = dispatch
    balance, meta = self._transfer.evaluate(inputs)
    self.check_expected_present(balance, self.get_resources(), f'TRANSFER FUNCTION {self._transfer}')
    # OLD if transfer evaluation is a float (float, arma), then it signifies a conversion rate
    ## note that we've checked in the input reading for this singular relationship

    if False: #len(balance) == 1:
      requested, rate = list(balance.items())[0] # requested resource and the transfer rate (amount of product per consumed)
      amount = list(requested.values())[0]       # amount of requested resource
      if requested in resources_in:
        balance[resources_out[0]] = -1.0 * rate * amount # NOTE: amount should be negative, but output should be positive
      else:
        balance[inputs[0]] = -1.0 / rate * amount  # NOTE: amount should be positive, but input should be negative
    # check that all values got filled -> TODO remove this for opt performance
    missing = set(resources_in + resources_out) - set(balance.keys())
    if missing:
      self.raiseAnError(RuntimeError, 'While evaluating transfer function, not all variables requested were provided!' +\
                        f'  Missing: {missing}' +\
                        f'  Transfer function: {self._transfer}')
    return balance, meta



class Storage(Interaction):
  """
    Explains a particular interaction, where a resource is stored and released later
  """
  tag = 'stores' # node name in input file

  @classmethod
  def get_input_specs(cls):
    """
      Collects input specifications for this class.
      @ In, None
      @ Out, input_specs, InputData, specs
    """
    specs = super().get_input_specs()
    # TODO unused, please implement ... :
    # descr = r"""the limiting charge/discharge rate of this storage. """
    # specs.addSub(ValuedParam.get_input_specs('rate'))
    descr=r"""indicates what percent of the storage unit is full at the start of each optimization sequence,
              from 0 to 1. \default{0.0}. """
    sub = vp_factory.make_input_specs('initial_stored', descr=descr)
    specs.addSub(sub)
    descr=r"""control strategy for operating the storage. If not specified, uses a perfect foresight strategy. """
    specs.addSub(vp_factory.make_input_specs('strategy', allowed=['Function'], descr=descr))
    descr = r"""round-trip efficiency for this component as a scalar multiplier. \default{1.0}"""
    specs.addSub(InputData.parameterInputFactory('RTE', contentType=InputTypes.FloatType, descr=descr))
    return specs

  def __init__(self, **kwargs):
    """
      Constructor
      @ In, kwargs, dict, passthrough args
      @ Out, None
    """
    Interaction.__init__(self, **kwargs)
    self._stores = None         # the resource stored by this interaction
    self._rate = None           # the rate at which this component can store up or discharge
    self._initial_stored = None # how much resource does this component start with stored?
    self._strategy = None       # how to operate storage unit
    self._tracking_vars = ['level', 'charge', 'discharge'] # stored quantity, charge activity, discharge activity

  def read_input(self, specs, mode, comp_name):
    """
      Sets settings from input file
      @ In, specs, InputData, specs
      @ In, mode, string, case mode to operate in (e.g. 'sweep' or 'opt')
      @ In, comp_name, string, name of component this Interaction belongs to
      @ Out, None
    """
    # specs were already checked in Component
    Interaction.read_input(self, specs, mode, comp_name)
    self._stores = specs.parameterValues['resource']
    for item in specs.subparts:
      if item.getName() == 'rate':
        self._set_valued_param('_rate', comp_name, item, mode)
      elif item.getName() == 'initial_stored':
        self._set_valued_param('_initial_stored', comp_name, item, mode)
      elif item.getName() == 'strategy':
        self._set_valued_param('_strategy', comp_name, item, mode)
      elif item.getName() == 'RTE':
        self._sqrt_rte = np.sqrt(item.value)
    assert len(self._stores) == 1, f'Multiple storage resources given for component "{comp_name}"'
    self._stores = self._stores[0]
    # checks and defaults
    if self._initial_stored is None:
      self.raiseAWarning(f'Initial storage level for "{comp_name}" was not provided! Defaulting to 0%.')
      # make a fake reader node for a 0 value
      vp = ValuedParamHandler('initial_stored')
      vp.set_const_VP(0.0)
      self._initial_stored = vp
    # the capacity is limited by the stored resource.
    self._capacity_var = self._stores

  def get_inputs(self):
    """
      Returns the set of resources that are inputs to this interaction.
      @ In, None
      @ Out, inputs, set, set of inputs
    """
    inputs = Interaction.get_inputs(self)
    inputs.update(np.atleast_1d(self._stores))
    return inputs

  def get_outputs(self):
    """
      Returns the set of resources that are outputs to this interaction.
      @ In, None
      @ Out, outputs, set, set of outputs
    """
    outputs = Interaction.get_outputs(self)
    outputs.update(np.atleast_1d(self._stores))
    return outputs

  def get_resource(self):
    """
      Returns the resource this unit stores.
      @ In, None
      @ Out, stores, str, resource stored
    """
    return self._stores

  def get_strategy(self):
    """
      Returns the resource this unit stores.
      @ In, None
      @ Out, stores, str, resource stored
    """
    return self._strategy

  def is_governed(self):
    """
      Determines if this interaction is optimizable or governed by some function.
      @ In, None
      @ Out, is_governed, bool, whether this component is governed.
    """
    return self._strategy is not None

  def print_me(self, tabs=0, tab='  '):
    """
      Prints info about self
      @ In, tabs, int, optional, number of tabs to insert before prints
      @ In, tab, str, optional, characters to use to denote hierarchy
      @ Out, None
    """
    pre = tab*tabs
    self.raiseADebug(pre+'Storage:')
    self.raiseADebug(pre+'  stores:', self._stores)
    self.raiseADebug(pre+'  rate:', self._rate)
    self.raiseADebug(pre+'  capacity:', self._capacity)

  # XXX DEPRECATE
  # def produce(self, request, meta, raven_vars, dispatch, t, level=None):
  #   """
  #     Determines the results of this interaction producing resources.
  #     @ In, request, dict, requested action {resource: amount}
  #     @ In, meta, dict, additional variables to pass through
  #     @ In, raven_vars, dict, TODO part of meta! consolidate!
  #     @ In, dispatch, dict, TODO part of meta! consolidate!
  #     @ In, t, int, TODO part of meta! consolidate!
  #     @ In, level, float, storage level
  #     @ Out, balance, dict, results of requested action
  #     @ Out, meta, dict, additional variable passthrough
  #   """
  #   if level is None:
  #     raise RuntimeError('Storage level information was not provided to Storage produce call!')
  #   dt = dispatch()['time'].values
  #   dt = dt[t] - dt[t-1] if t > 0 else dt[t+1] - dt[t]
  #   res, amt_rate = next(iter(request.items()))
  #   # UNITS: amt_rate is in resource per time, NOT pure resource!
  #   amt_amount = amt_rate * dt
  #   assert res == self.get_resource(), 'Requested var is not the same as stored var!'
  #   balance, meta = self._check_capacity_limit(res, amt_amount, {}, meta, raven_vars, dispatch, t, level)
  #   # also check rate limit
  #   delta_amount = balance[res]
  #   delta_rate = delta_amount / dt # flip the sign to show we're doing as we were asked ...?
  #   #print('DEBUGG effective battery cons/prod rate:', delta_rate)
  #   balance, meta = self._check_rate_limit(res, delta_rate, {}, meta, raven_vars, dispatch, t)
  #   return balance, meta

  def _check_capacity_limit(self, res, amt, balance, meta, raven_vars, dispatch, t, level):
    """
      Check to see if capacity limits of this component have been violated.
      overloads Interaction method, since units for storage are "res" not "res per second"
      @ In, res, str, name of capacity-limiting resource
      @ In, amt, float, requested amount of resource used in interaction
      @ In, balance, dict, results of requested interaction
      @ In, meta, dict, additional variable passthrough
      @ In, raven_vars, dict, TODO part of meta! consolidate!
      @ In, dispatch, dict, TODO part of meta! consolidate!
      @ In, t, int, TODO part of meta! consolidate!
      @ In, level, float, current level of storage
      @ Out, balance, dict, new results of requested action, possibly modified if capacity hit
      @ Out, meta, dict, additional variable passthrough
    """
    # note "amt" has units of AMOUNT not RATE (resource, not resource per second)
    sign = np.sign(amt)
    # are we storing or providing?
    #print('DEBUGG supposed current level:', level)
    if sign < 0:
      # we are being asked to consume some
      cap, meta = self.get_capacity(meta, raven_vars, dispatch, t)
      available_amount = cap[res] - level
      #print('Supposed Capacity, Only calculated ins sign<0 (being asked to consumer)',cap)
    else:
      # we are being asked to produce some
      available_amount = level
    # the amount we can consume is the minimum of the requested or what's available
    delta = sign * min(available_amount, abs(amt))
    return {res: delta}, meta

  def _check_rate_limit(self, res, amt, balance, meta, raven_vars, dispatch, t):
    """
      Determines the limiting rate of in/out production for storage
      @ In, res, str, name of capacity-limiting resource
      @ In, amt, float, requested amount of resource used in interaction
      @ In, balance, dict, results of requested interaction
      @ In, meta, dict, additional variable passthrough
      @ In, raven_vars, dict, TODO part of meta! consolidate!
      @ In, dispatch, dict, TODO part of meta! consolidate!
      @ In, t, int, TODO part of meta! consolidate!
      @ Out, balance, dict, new results of requested action, possibly modified if capacity hit
      @ Out, meta, dict, additional variable passthrough
    """
    # TODO distinct up/down rates
    # check limiting rate for resource flow in/out, if any
    if self._rate:
      request = {res: None}
      inputs = {'request': request,
                'meta': meta,
                'raven_vars': raven_vars,
                'dispatch': dispatch,
                't': t}
      max_rate = self._rate.evaluate(inputs, target_var=res)[0][res]
      delta = np.sign(amt) * min(max_rate, abs(amt))
      print('max_rate in _check_rate_limit',max_rate, 'delta (min of maxrate and abs(amt)',delta)
      return {res: delta}, meta
    return {res: amt}, meta

  def get_initial_level(self, meta):
    """
      Find initial level of the storage
      @ In, meta, dict, additional variable passthrough
      @ Out, initial, float, initial level
    """
    res = self.get_resource()
    request = {res: None}
    meta['request'] = request
    pct = self._initial_stored.evaluate(meta, target_var=res)[0][res]
    if not (0 <= pct <= 1):
      self.raiseAnError(ValueError, f'While calculating initial storage level for storage "{self.tag}", ' +
          f'an invalid percent was provided/calculated ({pct}). Initial levels should be between 0 and 1, inclusive.')
    amt = pct * self.get_capacity(meta)[0][res]
    return amt




class Demand(Interaction):
  """
    Explains a particular interaction, where a resource is demanded
  """
  tag = 'demands' # node name in input file

  @classmethod
  def get_input_specs(cls):
    """
      Collects input specifications for this class.
      @ In, None
      @ Out, input_specs, InputData, specs
    """
    specs = super().get_input_specs()
    return specs

  def __init__(self, **kwargs):
    """
      Constructor
      @ In, kwargs, dict, arguments
      @ Out, None
    """
    Interaction.__init__(self, **kwargs)
    self._demands = None  # the resource demanded by this interaction
    self._penalty = None  # how to penalize for not meeting demand NOT IMPLEMENTED
    self._tracking_vars = ['production']

  def read_input(self, specs, mode, comp_name):
    """
      Sets settings from input file
      @ In, specs, InputData, specs
      @ In, mode, string, case mode to operate in (e.g. 'sweep' or 'opt')
      @ In, comp_name, string, name of component this Interaction belongs to
      @ Out, None
    """
    # specs were already checked in Component
    # must set demands first, so that "capacity" can access it
    self._demands = specs.parameterValues['resource']
    Interaction.read_input(self, specs, mode, comp_name)
    for item in specs.subparts:
      if item.getName() == 'penalty':
        self._set_valued_param('_rate', comp_name, item, mode)

  def get_inputs(self):
    """
      Returns the set of resources that are inputs to this interaction.
      @ In, None
      @ Out, inputs, set, set of inputs
    """
    inputs = Interaction.get_inputs(self)
    inputs.update(np.atleast_1d(self._demands))
    return inputs

  def print_me(self, tabs=0, tab='  '):
    """
      Prints info about self
      @ In, tabs, int, optional, number of tabs to insert before prints
      @ In, tab, str, optional, characters to use to denote hierarchy
      @ Out, None
    """
    pre = tab*tabs
    self.raiseADebug(pre+'Demand/Load:')
    self.raiseADebug(pre+'  demands:', self._demands)
    self.raiseADebug(pre+'  penalty:', self._penalty)
    self.raiseADebug(pre+'  capacity:', self._capacity)

  # XXX DEPRECATE
  # def produce(self, request, meta, raven_vars, dispatch, t, level=None):
  #   """
  #     Determines the results of this interaction producing resources.
  #     @ In, request, dict, requested action {resource: amount}
  #     @ In, meta, dict, additional variables to pass through
  #     @ In, raven_vars, dict, TODO part of meta! consolidate!
  #     @ In, dispatch, dict, TODO part of meta! consolidate!
  #     @ In, t, int, TODO part of meta! consolidate!
  #     @ In, level, float, storage level (unused for this Interaction)
  #     @ Out, balance, dict, results of requested action
  #     @ Out, meta, dict, additional variable passthrough
  #   """
  #   # Q: should this have a transfer function or something? At least capacity limits?
  #   # A: no; if you want this functionality, add an intervening component with a transfer function.
  #   res, amt = next(iter(request.items()))
  #   balance, meta = self._check_capacity_limit(res, amt, request, meta, raven_vars, dispatch, t)
  #   res, amt = next(iter(balance.items()))
  #   amt = -1 * abs(amt)
  #   balance[res] = amt
  #   return balance, meta

  # def produce_max(self, meta, raven_vars, dispatch, t):
  #   """
  #     Determines the results of this interaction producing maximum resources.
  #     @ In, meta, dict, additional variables to pass through
  #     @ In, raven_vars, dict, TODO part of meta! consolidate!
  #     @ In, dispatch, dict, TODO part of meta! consolidate!
  #     @ In, t, int, TODO part of meta! consolidate!
  #     @ Out, balance, dict, results of requested action
  #     @ Out, meta, dict, additional variable passthrough
  #   """
  #   request, meta = self.get_capacity(meta, raven_vars, dispatch, t)
  #   return request, meta

  # def produce_min(self, meta, raven_vars, dispatch, t):
  #   """
  #     Determines the results of this interaction producing minimum resources.
  #     @ In, meta, dict, additional variables to pass through
  #     @ In, raven_vars, dict, TODO part of meta! consolidate!
  #     @ In, dispatch, dict, TODO part of meta! consolidate!
  #     @ In, t, int, TODO part of meta! consolidate!
  #     @ Out, balance, dict, results of requested action
  #     @ Out, meta, dict, additional variable passthrough
  #   """
  #   if self._minimum:
  #     request, meta = self.get_minimum(meta, raven_vars, dispatch, t)
  #   else:
  #     request = {next(iter(self.get_inputs())): 0.0} # TODO is this a good choice when no min var avail?
  #   return request, meta<|MERGE_RESOLUTION|>--- conflicted
+++ resolved
@@ -345,7 +345,6 @@
     """
     return self.get_interaction().ramp_limit
 
-<<<<<<< HEAD
   @property
   def ramp_freq(self):
     """
@@ -355,8 +354,6 @@
     """
     return self.get_interaction().ramp_freq
 
-=======
->>>>>>> 0f09e9fb
   def get_capacity_param(self):
     """
       Provides direct access to the ValuedParam for the capacity of this component.
@@ -450,10 +447,7 @@
     self._minimum = None                # lowest interaction level, if dispatchable
     self._minimum_var = None            # limiting variable for minimum
     self.ramp_limit = None              # limiting change of production in a time step
-<<<<<<< HEAD
     self.ramp_freq = None               # time steps required between production ramping events
-=======
->>>>>>> 0f09e9fb
     self._function_method_map = {}      # maps things that call functions to the method within the function that needs calling
     self._transfer = None               # the production rate (if any), in produces per consumes
                                         #   for example, {(Producer, 'capacity'): 'method'}
@@ -775,7 +769,6 @@
                   \default{1.0}"""
         )
     )
-<<<<<<< HEAD
     specs.addSub(
         InputData.parameterInputFactory(
             'ramp_freq',
@@ -787,8 +780,7 @@
                       variables and may require selection of appropriate solvers. \default{0}"""
         )
     )
-=======
->>>>>>> 0f09e9fb
+    
     return specs
 
   def __init__(self, **kwargs):
@@ -820,11 +812,8 @@
         self._set_valued_param('_transfer', comp_name, item, mode)
       elif item.getName() == 'ramp_limit':
         self.ramp_limit = item.value
-<<<<<<< HEAD
       elif item.getName() == 'ramp_freq':
         self.ramp_freq = item.value
-=======
->>>>>>> 0f09e9fb
 
     # input checking
     ## if a transfer function not given, can't be consuming a resource
@@ -868,64 +857,6 @@
     self.raiseADebug(pre+'  consumes:', self._consumes)
     self.raiseADebug(pre+'  transfer:', self._transfer)
     self.raiseADebug(pre+'  capacity:', self._capacity)
-
-  # XXX DEPRECATE
-  # def produce(self, request, meta, raven_vars, dispatch, t, level=None):
-  #   """
-  #     Determines the results of this interaction producing resources.
-  #     @ In, request, dict, requested action {resource: amount}
-  #     @ In, meta, dict, additional variables to pass through
-  #     @ In, raven_vars, dict, TODO part of meta! consolidate!
-  #     @ In, dispatch, dict, TODO part of meta! consolidate!
-  #     @ In, t, int, TODO part of meta! consolidate!
-  #     @ In, level, float, storage leven (unused for this Interaction)
-  #     @ Out, balance, dict, results of requested action
-  #     @ Out, meta, dict, additional variable passthrough
-  #   """
-  #   # is there a transfer function to apply?
-  #   res, amt = next(iter(request.items()))
-  #   if self._transfer:
-  #     balance, meta = self.transfer(request, meta, raven_vars, dispatch, t)
-  #   # TODO catch errors! Custom user-based errors?
-  #   else:
-  #     # no transfer function, then we provide the request as-is
-  #     balance = request
-  #   # check if capacity was exceeded
-  #   balance, meta = self._check_capacity_limit(res, amt, balance, meta, raven_vars, dispatch, t)
-  #   return balance, meta
-
-  # def produce_max(self, meta, raven_vars, dispatch, t):
-  #   """
-  #     Determines the results of this interaction producing maximum resources.
-  #     @ In, meta, dict, additional variables to pass through
-  #     @ In, raven_vars, dict, TODO part of meta! consolidate!
-  #     @ In, dispatch, dict, TODO part of meta! consolidate!
-  #     @ In, t, int, TODO part of meta! consolidate!
-  #     @ Out, balance, dict, results of requested action
-  #     @ Out, meta, dict, additional variable passthrough
-  #   """
-  #   request, meta = self.get_capacity(meta, raven_vars, dispatch, t)
-  #   balance, meta = self.produce(request, meta, raven_vars, dispatch, t)
-  #   # dict((prod, self._capacity[p]) for p, prod in enumerate(self._produces))
-  #   return balance, meta
-
-  # def produce_min(self, meta, raven_vars, dispatch, t):
-  #   """
-  #     Determines the results of this interaction producing minimum resources.
-  #     @ In, meta, dict, additional variables to pass through
-  #     @ In, raven_vars, dict, TODO part of meta! consolidate!
-  #     @ In, dispatch, dict, TODO part of meta! consolidate!
-  #     @ In, t, int, TODO part of meta! consolidate!
-  #     @ Out, balance, dict, results of requested action
-  #     @ Out, meta, dict, additional variable passthrough
-  #   """
-  #   if self._minimum:
-  #     request, meta = self.get_minimum(meta, raven_vars, dispatch, t)#[self._minimum]
-  #     request = {self._minimum_var: request[self._minimum_var]}
-  #   else:
-  #     request = {next(iter(self.get_outputs())): 0.0}
-  #   balance, meta = self.produce(request, meta, raven_vars, dispatch, t)
-  #   return balance, meta
 
   def transfer(self, request, meta, raven_vars, dispatch, t):
     """
@@ -1098,35 +1029,6 @@
     self.raiseADebug(pre+'  rate:', self._rate)
     self.raiseADebug(pre+'  capacity:', self._capacity)
 
-  # XXX DEPRECATE
-  # def produce(self, request, meta, raven_vars, dispatch, t, level=None):
-  #   """
-  #     Determines the results of this interaction producing resources.
-  #     @ In, request, dict, requested action {resource: amount}
-  #     @ In, meta, dict, additional variables to pass through
-  #     @ In, raven_vars, dict, TODO part of meta! consolidate!
-  #     @ In, dispatch, dict, TODO part of meta! consolidate!
-  #     @ In, t, int, TODO part of meta! consolidate!
-  #     @ In, level, float, storage level
-  #     @ Out, balance, dict, results of requested action
-  #     @ Out, meta, dict, additional variable passthrough
-  #   """
-  #   if level is None:
-  #     raise RuntimeError('Storage level information was not provided to Storage produce call!')
-  #   dt = dispatch()['time'].values
-  #   dt = dt[t] - dt[t-1] if t > 0 else dt[t+1] - dt[t]
-  #   res, amt_rate = next(iter(request.items()))
-  #   # UNITS: amt_rate is in resource per time, NOT pure resource!
-  #   amt_amount = amt_rate * dt
-  #   assert res == self.get_resource(), 'Requested var is not the same as stored var!'
-  #   balance, meta = self._check_capacity_limit(res, amt_amount, {}, meta, raven_vars, dispatch, t, level)
-  #   # also check rate limit
-  #   delta_amount = balance[res]
-  #   delta_rate = delta_amount / dt # flip the sign to show we're doing as we were asked ...?
-  #   #print('DEBUGG effective battery cons/prod rate:', delta_rate)
-  #   balance, meta = self._check_rate_limit(res, delta_rate, {}, meta, raven_vars, dispatch, t)
-  #   return balance, meta
-
   def _check_capacity_limit(self, res, amt, balance, meta, raven_vars, dispatch, t, level):
     """
       Check to see if capacity limits of this component have been violated.
@@ -1269,55 +1171,4 @@
     self.raiseADebug(pre+'Demand/Load:')
     self.raiseADebug(pre+'  demands:', self._demands)
     self.raiseADebug(pre+'  penalty:', self._penalty)
-    self.raiseADebug(pre+'  capacity:', self._capacity)
-
-  # XXX DEPRECATE
-  # def produce(self, request, meta, raven_vars, dispatch, t, level=None):
-  #   """
-  #     Determines the results of this interaction producing resources.
-  #     @ In, request, dict, requested action {resource: amount}
-  #     @ In, meta, dict, additional variables to pass through
-  #     @ In, raven_vars, dict, TODO part of meta! consolidate!
-  #     @ In, dispatch, dict, TODO part of meta! consolidate!
-  #     @ In, t, int, TODO part of meta! consolidate!
-  #     @ In, level, float, storage level (unused for this Interaction)
-  #     @ Out, balance, dict, results of requested action
-  #     @ Out, meta, dict, additional variable passthrough
-  #   """
-  #   # Q: should this have a transfer function or something? At least capacity limits?
-  #   # A: no; if you want this functionality, add an intervening component with a transfer function.
-  #   res, amt = next(iter(request.items()))
-  #   balance, meta = self._check_capacity_limit(res, amt, request, meta, raven_vars, dispatch, t)
-  #   res, amt = next(iter(balance.items()))
-  #   amt = -1 * abs(amt)
-  #   balance[res] = amt
-  #   return balance, meta
-
-  # def produce_max(self, meta, raven_vars, dispatch, t):
-  #   """
-  #     Determines the results of this interaction producing maximum resources.
-  #     @ In, meta, dict, additional variables to pass through
-  #     @ In, raven_vars, dict, TODO part of meta! consolidate!
-  #     @ In, dispatch, dict, TODO part of meta! consolidate!
-  #     @ In, t, int, TODO part of meta! consolidate!
-  #     @ Out, balance, dict, results of requested action
-  #     @ Out, meta, dict, additional variable passthrough
-  #   """
-  #   request, meta = self.get_capacity(meta, raven_vars, dispatch, t)
-  #   return request, meta
-
-  # def produce_min(self, meta, raven_vars, dispatch, t):
-  #   """
-  #     Determines the results of this interaction producing minimum resources.
-  #     @ In, meta, dict, additional variables to pass through
-  #     @ In, raven_vars, dict, TODO part of meta! consolidate!
-  #     @ In, dispatch, dict, TODO part of meta! consolidate!
-  #     @ In, t, int, TODO part of meta! consolidate!
-  #     @ Out, balance, dict, results of requested action
-  #     @ Out, meta, dict, additional variable passthrough
-  #   """
-  #   if self._minimum:
-  #     request, meta = self.get_minimum(meta, raven_vars, dispatch, t)
-  #   else:
-  #     request = {next(iter(self.get_inputs())): 0.0} # TODO is this a good choice when no min var avail?
-  #   return request, meta+    self.raiseADebug(pre+'  capacity:', self._capacity)