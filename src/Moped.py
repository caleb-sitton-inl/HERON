# Copyright 2022, Battelle Energy Alliance, LLC
# ALL RIGHTS RESERVED
"""
  Alternative analysis approach to HERON's standard RAVEN running RAVEN, contains all the necessary methods to run
  a monolithic solve that utilizes TEAL cashflows, RAVEN ROM(s), and pyomo optimization.
"""
import os
import sys
from functools import partial
import itertools as it

import pyomo.environ as pyo
from pyomo.opt import SolverFactory
import numpy as np

from HERON.src import _utils as hutils
from HERON.src.base import Base
path_to_raven = hutils.get_raven_loc()
sys.path.append(os.path.abspath(os.path.join(path_to_raven, 'scripts')))
sys.path.append(os.path.abspath(os.path.join(path_to_raven, 'plugins')))
sys.path.append(path_to_raven)
from TEAL.src import main as RunCashFlow
from TEAL.src import CashFlows
import externalROMloader as ROMloader
from ravenframework.MessageHandler import MessageHandler
<<<<<<< HEAD
=======
from HERON.src.base import Base
>>>>>>> 2f2e6cbf

class MOPED(Base):
  def __init__(self):
    super().__init__()
    self._components = []                 # List of components objects from heron input
    self._sources = []                    # List of sources objects from heron input
    self._case = None                     # Case object that contains the case parameters
    self._econ_settings = None            # TEAL global settings used for building cashflows
    self._m = None                        # Pyomo model to be solved
    self._producers = []                  # List of pyomo var/params of producing components
    self._eval_mode = 'clustered'         # (full or clustered) clustered is better for testing and speed, full gives a more realistic NPV result
    self._yearly_hours = 24 * 365         # Number of hours in a year to handle dispatch, based on clustering
    self._component_meta = {}             # Primary data structure for MOPED, organizes important information for problem construction
    self._cf_meta = {}                    # Secondary data structure for MOPED, contains cashflow info
    self._resources = []                  # List of resources used in this analysis
    self._solver = SolverFactory('ipopt') # Solver for optimization solve, default is 'ipopt', TODO allow user to specify
    self._cf_components = []              # List of TEAL.Components objects generated for analysis
    self._dispatch = []                   # List of pyomo vars/params for each realization and year
    self._multiplicity_meta = {}          # Dictionary of analysis years, clusters, and associated multiplicity

    self.messageHandler = MessageHandler()

  def buildActivity(self):
    """
      Generate active list that is necessary for building TEAL settings object
      @ In, None
      @ Out, activity, list, associates component with cashflow types ([ngcc|'Cap', ngcc|'Hourly'])
    """
    activity = []
    for comp in self._components:
      # TODO Does this need to be expanded on?
      for cf in comp._economics._cash_flows:
        if cf._type == 'one-time':
          activity.append(f'{comp.name}|Capex')
        elif cf._type == 'repeating':
          if cf._period == 'year':
            activity.append(f'{comp.name}|Yearly')
            continue
          # Necessary to have activity indicator account for multiple dispatch realizations
          for real in range(self._case._num_samples):
            activity.append(f'{comp.name}|Dispatching_{real+1}')
    self.raiseADebug(f'Built activity Indicator: {activity}')
    return activity

  def buildEconSettings(self, verbosity=0):
    """
      Builds TEAL economic settings for running cashflows
      @ In, verbosity, int or string, verbosity settings for TEAL
      @ out, None
    """
    activity = self.buildActivity()
    params = self._case._global_econ
    params['Indicator']['active'] = activity
    params['verbosity'] = verbosity
    self.raiseADebug('Building economic settings...')
    valid_params = ['ProjectTime', 'DiscountRate',
                    'tax', 'inflation', 'verbosity', 'Indicator']
    for param_name, param_value in params.items():
      if param_name != 'Indicator' and param_name in valid_params:
        self.raiseADebug(f'{param_name}: {param_value}')
      elif param_name == 'Indicator':
        self.raiseADebug(f'Indicator dictionary: {params["Indicator"]}')
      else:
        raise IOError(f'{param_name} is not a valid economic setting')
    self.raiseADebug('Finished building economic settings!')
    self._econ_settings = CashFlows.GlobalSettings()
    self._econ_settings.setParams(params)

  def buildComponentMeta(self):
    """
      Build pyomo object, capacity variables, and fixed capacity parameters
      @ In, None
      @ Out, None
    """
    self._m = pyo.ConcreteModel(name=self._case.name)
    # Considering all components in analysis to build a full pyomo solve
    for comp in self._components:
      self._component_meta[comp.name] = {}
      for prod in comp._produces:  # NOTE Cannot handle components that produce multiple things
        resource = prod._capacity_var
        mode = prod._capacity.type
        self.setCapacityMeta(mode, resource, comp, prod, True)
      for dem in comp._demands:  # NOTE Cannot handle components that demand multiple things
        resource = dem._capacity_var
        mode = dem._capacity.type
        self.setCapacityMeta(mode, resource, comp, dem)

  def buildMultiplicityMeta(self):
    """
      Loads source structure and builds appropriate multiplicity data
      @ In, None
      @ Out, None
    """
    structure = hutils.get_synthhist_structure(self._sources[0]._target_file)
    cluster_years = sorted(structure['clusters'])
    for i in range(len(cluster_years)):
      self._multiplicity_meta[i+1] = {}
      # Necessary to still allow full eval mode
      if self._eval_mode == 'full':
        self._multiplicity_meta[i+1][0] = 1
        continue
      cluster_data = structure['clusters'][cluster_years[i]]
      for cluster_info in cluster_data:
        self._multiplicity_meta[i+1][cluster_info['id']] = len(cluster_info['represents'])
    self._multiplicity_meta['Index Map'] = '[Year][Cluster][Multiplicity]'

  def loadSyntheticHistory(self, signal, multiplier):
    """
      Loads synthetic history for a specified signal,
      also sets yearly hours and pyomo indexing sets
      @ In, signal, string, name of signal to sample
      @ In, multiplier, int/float, value to multiply synthetic history evaluations by
      @ Out, synthetic_data, dict, contains data from evaluated ROM
    """
    # NOTE self._sources[0]._var_names are the user assigned signal names in DataGenerators
    if signal not in self._sources[0]._var_names:
      raise IOError('The requested signal name is not available'
                    'from the synthetic history, check DataGenerators node in input')
    runner = ROMloader.ravenROMexternal(self._sources[0]._target_file,
                                        hutils.get_raven_loc())
    from ravenframework.utils import xmlUtils
    inp = {'scaling': [1]}
    # TODO expand to change other pickledROM settings withing this method
    nodes = []
    node = xmlUtils.newNode('ROM', attrib={'name': 'SyntheticHistory', 'subType': 'pickledRom'})
    node.append(xmlUtils.newNode('clusterEvalMode', text=self._eval_mode))
    nodes.append(node)
    runner.setAdditionalParams(nodes)
    synthetic_data = {}
    for real in range(self._case._num_samples):
      self.raiseAMessage(f'Loading synthetic history for signal: {signal}')
      name = f'Realization_{real + 1}'
      current_realization = runner.evaluate(inp)[0]
      # applying mult to each realization is easier than iteration through dict object later
      current_realization[signal] *= multiplier
      if self._eval_mode == 'full':
        # reshape so that a filler cluster index is made
        current_realization[signal] = np.expand_dims(current_realization[signal], axis=1)
      # TODO check for multipliers other than one necessary for wind and solar at the very least
      synthetic_data[name] = current_realization[signal]
    cluster_count = synthetic_data['Realization_1'].shape[1]
    hour_count = synthetic_data['Realization_1'].shape[2]
    self._m.c = pyo.Set(initialize=np.arange(cluster_count))
    if self._eval_mode not in ['clustered', 'full']:
      raise IOError('Improper ROM evaluation mode detected, try "clustered" or "full".')
    # How many dispatch points we will have for each year
    self._yearly_hours = hour_count * cluster_count
    # TODO consider different segment lengths?
    self._m.t = pyo.Set(initialize=np.arange(hour_count))
    return synthetic_data
<<<<<<< HEAD

<<<<<<< HEAD
    def setCapacityMeta(self, mode, resource, comp, element, consumes=False):
        """
          Checks the capacity type, dispatch type, and resources involved for each component
          to build component_meta
          @ In, mode, string, type of capacity definition for component
          @ In, resource, string, resource produced or demanded
          @ In, comp, HERON component
          @ In, element, HERON produces/demands node
          @ In, consumes, bool, does this component consume resources, defaults to False
          @ Out, None
        """
        # Multiplier plays important role in capacity node, especially for VRE's
        capacity_mult = element._capacity._multiplier
        # For MOPED we treat all capacities and dispatches as positive values
        if capacity_mult is None:
            capacity_mult = 1
        elif capacity_mult < 0:
            capacity_mult *= -1
        # Organizing important aspects of problem for later access
        if isinstance(element, type(self._components[0]._produces[0])): # Assumes first comp is a producer
            self._component_meta[comp.name]['Produces'] = resource
        else:
            self._component_meta[comp.name]['Demands'] = resource
        self._component_meta[comp.name]['Consumes'] = None
        self._component_meta[comp.name]['Dispatch'] = element._dispatchable
        # Different possible capacity value definitions for a component
        if mode == 'OptBounds':
            self.raiseADebug(f'Building pyomo capacity variable for '
                             f'{comp.name}')
            opt_bounds = element._capacity._vp._parametric
            opt_bounds *= capacity_mult
            # This is a capacity we make a decision on
            var = pyo.Var(initialize = 0.5*opt_bounds[1], bounds = (opt_bounds[0], opt_bounds[1]))
            setattr(self._m, f'{comp.name}', var)
        elif mode == 'SweepValues': # TODO Add capability to handle sweepvalues, maybe multiple pyo.Params?
            raise IOError('MOPED does not currently support sweep values option')
        elif mode == 'FixedValue':
            self.raiseADebug(f'Building pyomo capacity parameter for '
                             f'{comp.name}')
            # Params represent constant value components of the problem
            value = element._capacity._vp._parametric
            value *= capacity_mult
            param = pyo.Param(initialize = value)
            setattr(self._m, f'{comp.name}', param)
        elif mode == 'SyntheticHistory':
            self.raiseADebug(f'Building capacity with synthetic histories for '
                             f'{comp.name}')
            # This method runs external ROM loader and defines some pyomo sets
            capacity = self.loadSyntheticHistory(element._capacity._vp._var_name, capacity_mult)
            # TODO how to better handle capacities based on Synth Histories
            self._component_meta[comp.name]['Capacity'] = capacity
        if mode != 'SyntheticHistory':
            # TODO smarter way to do this check?
            self._component_meta[comp.name]['Capacity'] = getattr(self._m, f'{comp.name}')
        if consumes == True:
            # NOTE not all producers consume
            # TODO should we handle transfer functions here?
            for con in element._consumes:
                self._component_meta[comp.name]['Consumes'][con] = element._transfer

    def buildCashflowMeta(self):
        """
          Builds cashflow meta used in cashflow component construction
          @ In, None
          @ Out, None
        """
        # NOTE assumes that each component can only have one cap, yearly, and repeating
        for comp in self._components:
            self.raiseADebug(f'Retrieving cashflow information for {comp.name}')
            self._cf_meta[comp.name] = {}
            self._cf_meta[comp.name]['Lifetime'] = comp._economics._lifetime
            # TODO Refactor this to equivalent code
            for cf in comp._economics._cash_flows:
                # Using reference prices for cashflows
                alpha = cf._alpha._vp._parametric
                # This corrects sign for MOPED from user inputs for demanding cashflows
                # Allows MOPED and default HERON to follow same sign conventions for inputs
                if len(comp._demands) > 0:
                    alpha *= -1
                multiplier = cf._driver._multiplier
                driver_type = cf._driver.type
                # Default mult should be 1
                if multiplier == None:
                    multiplier = 1
                value = multiplier * alpha
                if cf._type == 'one-time':
                    # TODO consider other driver types
                    if driver_type == 'FixedValue':
                        self._cf_meta[comp.name]['Capex Driver'] = cf._driver._vp._parametric
                    else:
                        self._cf_meta[comp.name]['Capex Driver'] = None
                    self._cf_meta[comp.name]['Capex'] = value
                    # Necessary if capex has depreciation and amortization
                    self._cf_meta[comp.name]['Deprec'] = cf._depreciate
                elif cf._type == 'repeating':
                    if cf._period == 'year':
                        if driver_type == 'FixedValue':
                            self._cf_meta[comp.name]['Yearly Driver'] = cf._driver._vp._parametric
                        else:
                            self._cf_meta[comp.name]['Yearly Driver'] = None
                        self._cf_meta[comp.name]['Yearly'] = value
                        continue
                    if driver_type == 'FixedValue':
                        self._cf_meta[comp.name]['Dispatch Driver'] = cf._driver._vp._parametric
                    else:
                        self._cf_meta[comp.name]['Dispatch Driver'] = None
                    self._cf_meta[comp.name]['Dispatching'] = value
=======
=======

>>>>>>> 2f2e6cbf
  def setCapacityMeta(self, mode, resource, comp, element, consumes=False):
    """
      Checks the capacity type, dispatch type, and resources involved for each component
      to build component_meta
      @ In, mode, string, type of capacity definition for component
      @ In, resource, string, resource produced or demanded
      @ In, comp, HERON component
      @ In, element, HERON produces/demands node
      @ In, consumes, bool, does this component consume resources
      @ Out, None
    """
    # Multiplier plays important role in capacity node, especially for VRE's
    capacity_mult = element._capacity._multiplier
    # For MOPED we treat all capacities and dispatches as positive values
    if capacity_mult is None:
      capacity_mult = 1
    elif capacity_mult < 0:
      capacity_mult *= -1
    # Organizing important aspects of problem for later access
    if isinstance(element, type(self._components[0]._produces[0])):  # FIXME Assumes first comp is a producer
      # if isinstance(type, type(self._components[0]._produces[0])):
      self._component_meta[comp.name]['Produces'] = resource
    else:
      self._component_meta[comp.name]['Demands'] = resource
    self._component_meta[comp.name]['Consumes'] = None
    self._component_meta[comp.name]['Dispatch'] = element._dispatchable
    # Different possible capacity value definitions for a component
    if mode == 'OptBounds':
      self.raiseADebug(f'Building pyomo capacity variable for '
                       f'{comp.name}'
                       )
      opt_bounds = element._capacity._vp._parametric
      opt_bounds *= capacity_mult
      # This is a capacity we make a decision on
      var = pyo.Var(initialize=0.5 * opt_bounds[1], bounds=(opt_bounds[0], opt_bounds[1]))
      setattr(self._m, f'{comp.name}', var)
    elif mode == 'SweepValues':  # TODO Add capability to handle sweepvalues, maybe multiple pyo.Params?
      raise IOError('MOPED does not currently support sweep values option')
    elif mode == 'FixedValue':
      self.raiseADebug(
          f'Building pyomo capacity parameter for '
          f'{comp.name}'
      )
      # Params represent constant value components of the problem
      value = element._capacity._vp._parametric
      value *= capacity_mult
      param = pyo.Param(initialize=value)
      setattr(self._m, f'{comp.name}', param)
    elif mode == 'SyntheticHistory':
      self.raiseADebug(
          f'Building capacity with synthetic histories for '
          f'{comp.name}'
      )
      # This method runs external ROM loader and defines some pyomo sets
      capacity = self.loadSyntheticHistory(element._capacity._vp._var_name, capacity_mult)
      # TODO how to better handle capacities based on Synth Histories
      self._component_meta[comp.name]['Capacity'] = capacity
    if mode != 'SyntheticHistory':
      # TODO smarter way to do this check?
      self._component_meta[comp.name]['Capacity'] = getattr(self._m, f'{comp.name}')
    if consumes == True:
      # NOTE not all producers consume
      # TODO should we handle transfer functions here?
      for con in element._consumes:
          self._component_meta[comp.name]['Consumes'][con] = element._transfer
<<<<<<< HEAD
>>>>>>> 469b3dd (Synthetic cashflows are working. MOPED now reads cf params/settings directly from the input file. However, still in the middle of hammering out issues with with cashflow settings to verify MOPED against default HERON.)
=======
>>>>>>> 2f2e6cbf

  def buildCashflowMeta(self):
    """
      Builds cashflow meta used in cashflow component construction
      @ In, None
      @ Out, None
    """
    # NOTE assumes that each component can only have one cap, yearly, and repeating
    for comp in self._components:
      self.raiseADebug(f'Retrieving cashflow information for {comp.name}')
      self._cf_meta[comp.name] = {}
      self._cf_meta[comp.name]['Lifetime'] = comp._economics._lifetime
      for cf in comp._economics._cash_flows:
        # This is used later in cashflow object generation, can be unique to each cf a comp has
        params = {'tax':cf._taxable,
                  'inflation':cf._inflation,
                  'mult_target':cf._mult_target,
                  'reference':cf._reference.get_value(),
                  'X':cf._scale.get_value(),
                  }
        if params['inflation'] == 'none':
          params['inflation'] = None
        multiplier = cf._driver._multiplier
        driver_type = cf._driver.type
        # Default mult should be 1
        if multiplier == None:
          multiplier = 1
        # This corrects sign for MOPED from user inputs for demanding cashflows
        # Allows MOPED and default HERON to follow same sign conventions for inputs
        if len(comp._demands) > 0:
          multiplier *= -1
        # Using reference prices for cashflows, considering uncertain market prices
        if cf._alpha.type == 'SyntheticHistory':
          signal = cf._alpha._vp._var_name
          alpha = self.loadSyntheticHistory(signal, multiplier)
        else:
          alpha = cf._alpha._vp._parametric * multiplier
        if cf._type == 'one-time':
          # TODO consider other driver types
          if driver_type == 'FixedValue':
            self._cf_meta[comp.name]['Capex Driver'] = cf._driver._vp._parametric
          else:
            self._cf_meta[comp.name]['Capex Driver'] = None
          self._cf_meta[comp.name]['Capex'] = alpha
          self._cf_meta[comp.name]['Capex Params'] = params
          # Necessary if capex has depreciation and amortization
          self._cf_meta[comp.name]['Deprec'] = cf._depreciate
        elif cf._type == 'repeating':
          if cf._period == 'year':
            if driver_type == 'FixedValue':
              self._cf_meta[comp.name]['Yearly Driver'] = cf._driver._vp._parametric
            else:
              self._cf_meta[comp.name]['Yearly Driver'] = None
            self._cf_meta[comp.name]['Yearly'] = alpha
            self._cf_meta[comp.name]['Yearly Params'] = params
            continue
          if driver_type == 'FixedValue':
            self._cf_meta[comp.name]['Dispatch Driver'] = cf._driver._vp._parametric
          else:
            self._cf_meta[comp.name]['Dispatch Driver'] = None
          self._cf_meta[comp.name]['Dispatching'] = alpha
          self._cf_meta[comp.name]['Dispatching Params'] = params

  def createCapex(self, comp, alpha, capacity, unique_params):
    """
      Builds capex TEAL cashflow for a given component
      @ In, comp, TEAL component object
      @ In, alpha, float, reference price for capex cost
      @ In, capacity, pyomo var, size of the ocmponent that drives the cost
      @ In, unique_params, dict, settings for inflation, tax, and mult for cf
      @ Out, cf, TEAL cashflow
    """
    life = comp.getLifetime()
    cf = CashFlows.Capex()
    cf.name = 'Capex'
    cf.initParams(life)
    cfParams = {'name': 'Capex',
                'alpha': alpha,
                'driver': capacity,
                'reference': unique_params['reference'],
                'X': unique_params['X'],
                'mult_target': unique_params['mult_target'],
                }
    cf.setParams(cfParams)
    return cf

  def createRecurringYearly(self, comp, alpha, driver, unique_params):
    """
      Constructs the parameters for capital expenditures
      @ In, comp, TEAL.src.CashFlows.Component, main structure to add component cash flows
      @ In, alpha, float, yearly price to populate
      @ In, driver, pyomo.core.base.var.ScalarVar, quantity sold to populate
      @ In, unique_params, dict, settings for inflation, tax, and mult for cf
      @ Out, cf, TEAL.src.CashFlows.Component, cashflow sale for the recurring yearly
    """
    # Necessary to make life integer valued for numpy
    life = int(self._case._global_econ['ProjectTime'])
    cf = CashFlows.Recurring()
    cfParams = {'name': 'Yearly',
                'X': unique_params['X'],
                'mult_target': unique_params['mult_target'],
                }
    cf.setParams(cfParams)
    # 0 for first year (build year) -> TODO couldn't this be automatic?
    alphas = np.ones(life + 1, dtype=object) * alpha
    drivers = np.ones(life + 1, dtype=object) * driver
    alphas[0] = 0
    drivers[0] = 0
    # construct annual summary cashflows
    cf.computeYearlyCashflow(alphas, drivers)
    return cf

  def createRecurringHourly(self, comp, alpha, driver, real, unique_params):
    """
      Generates recurring hourly cashflows, mostly for dispatch and sales
      @ In, comp, TEAL component
      @ In, alpha, float/np.array, reference price of sale
      @ In, driver, numpy array of pyomo.var.values that drive cost
      @ In, real, int, current realization number
      @ In, unique_params, dict, settings for inflation, tax, and mult for cf
      @ Out, cf, TEAL cashflow
    """
    # Necessary to make integer for numpy arrays
    life = int(self._case._global_econ['ProjectTime'])
    cf = CashFlows.Recurring()
    cfParams = {'name': f'Dispatching_{real+1}',
                'X': unique_params['X'],
                'mult_target': unique_params['mult_target'],
                }
    cf.setParams(cfParams)
    cf.initParams(life, pyomoVar=True)
    # Necessary to shift year index by one since no recurring cashflows on first build year
    for year in range(life + 1):
      if isinstance(alpha, float):
        cf.computeIntrayearCashflow(year, alpha, driver[year, :])
      else:
        cf.computeIntrayearCashflow(year, alpha[year, :], driver[year, :])
    return cf

  def collectResources(self):
    """
      Searches through components to collect all resources into a list
      @ In, None
      @ Out, None
    """
    for comp in self._components:
      for prod in comp._produces:
        if prod._capacity_var not in self._resources:
          self._resources.append(prod._capacity_var)
          # TODO add for consuming components
      for dem in comp._demands:
        resource = dem._capacity_var
        if resource not in self._resources:
            self._resources.append(resource)

  def buildMultiplicityVariables(self):
    """
      Generates pyomo params for applying multiplicity to dispatch vars/params
      @ In, None
      @ Out, None
    """
    if self._eval_mode == 'clustered':
      self.raiseADebug('Building multiplicity vector for clustered ROM evaluation...')
    else:
      self.raiseADebug('Building multiplicity filler for full ROM evaluation...')
    project_life = int(self._case._global_econ['ProjectTime'])
    for year in range(project_life):
      # Multiplicity used to scaled dispatches based on cluster and year
      mult = pyo.Param(self._m.c, self._m.t,
                          initialize=lambda m, c, t: self._multiplicity_meta[year+1][c],
                          domain=pyo.NonNegativeReals
                          )
      setattr(self._m, f'multiplicity_{year+1}',mult)

  def buildDispatchVariables(self, comp):
    """
      Generates dispatch vars and value arrays to build components
      @ In, comp, HERON component
      @ Out, template_array, np.array, array of pyo.values used for TEAL cfs
      @ Out, capacity, np.array/pyomo.var, capacity variable for the component
    """
    # NOTE Assumes that all components will remain functional for project life
    project_life = int(self._case._global_econ['ProjectTime'])
    # Necessary to make year index one larger than project life so that year zero
    # Can be empty for recurring cashflows
    template_array = np.zeros((self._case._num_samples, project_life + 1, self._yearly_hours), dtype=object)
    capacity = self._component_meta[comp.name]['Capacity']
    dispatch_type = self._component_meta[comp.name]['Dispatch']
    # Checking for type of capacity is necessary to build dispatch variable
    self._m.dummy = pyo.Var()
    self._m.placeholder = pyo.Param()
    dummy_type = type(self._m.dummy)
    placeholder_type = type(self._m.placeholder)
    self.raiseADebug(f'Preparing dispatch container for {comp.name}...')
    for real in range(self._case._num_samples):
      for year in range(project_life):
        mult = getattr(self._m,f'multiplicity_{year+1}')
        # TODO account for other variations of component settings, specifically if dispatchable
        if isinstance(capacity, (dummy_type, placeholder_type)):
          # Currently independent and dependent are interchangable
          if dispatch_type in ['independent', 'dependent']:
            var = pyo.Var(self._m.c, self._m.t,
                          initialize=lambda m, c, t: 0,
                          domain=pyo.NonNegativeReals
                          )
            setattr(self._m, f'{comp.name}_dispatch_{real+1}_{year+1}', var)
            # Shifting index such that year 0 remains 0
            # Weighting each dispatch by the number of realizations (equal weight for each realization)
            # This corrects the NPV value
            template_array[real, year + 1, :] = (1 / self._case._num_samples) * np.array(list(var.values())) * np.array(list(mult.values()))
          elif dispatch_type == 'fixed':
            param = pyo.Var(self._m.c, self._m.t,
                            initialize=lambda m, c, t: capacity.value,
                            domain=pyo.NonNegativeReals,)
            setattr(self._m, f'{comp.name}_dispatch_{real+1}_{year+1}', param)
            con = pyo.Constraint(self._m.c, self._m.t, expr=lambda m, c, t: param[(c, t)] == capacity)
            setattr(self._m, f'{comp.name}_fixed_{real+1}_{year+1}', con)
            template_array[real, year + 1, :] = (1 / self._case._num_samples) * np.array(list(param.values())) * np.array(list(mult.values()))
        else:
          if dispatch_type in ['independent', 'dependent']:
            var = pyo.Var(self._m.c, self._m.t,
                          initialize=lambda m, c, t: 0,
                          domain=pyo.NonNegativeReals,
                          bounds=lambda m, c, t: (0, capacity[f'Realization_{real+1}'][year, c, t])
                          )
            setattr(self._m, f'{comp.name}_dispatch_{real+1}_{year+1}', var)
            template_array[real, year + 1, :] = (1 / self._case._num_samples) * np.array(list(var.values())) * np.array(list(mult.values()))
          elif dispatch_type == 'fixed':
            param = pyo.Param(self._m.c, self._m.t,
                              initialize=lambda m, c, t: capacity[f'Realization_{real+1}'][year, c, t]
                              )
            setattr(self._m, f'{comp.name}_dispatch_{real+1}_{year+1}', param)
            template_array[real, year + 1, :] = (1 / self._case._num_samples) * np.array(list(param.values())) * np.array(list(mult.values()))
    return capacity, template_array

  def createCashflowComponent(self, comp, capacity, dispatch):
    """
      Builds TEAL component using pyomo dispatch and capacity variables
      @ In, capacity, pyomo.var/pyomo.param, primary driver
      @ In, life, int, number of years the component operates without replacement
      @ In, dispatch, np.array, pyomo values for dispatch variables
      @ Out, component, TEAL.Component
    """
    # Need to have TEAL component for cashflow functionality
    component = CashFlows.Component()
    params = {'name': comp.name}
    cfs = []
    cf_meta = self._cf_meta[comp.name]
    # Using read meta to evaluate possible cashflows
    for cf, value in cf_meta.items():
      if cf == 'Lifetime':
        self.raiseADebug(f'Setting component lifespan for {comp.name}')
        params['Life_time'] = value
        component.setParams(params)
      elif cf == 'Capex':
        # Capex is the most complex to handle generally due to amort
        self.raiseADebug(f'Generating Capex cashflow for {comp.name}')
        capex_params = cf_meta['Capex Params']
        capex_driver = cf_meta['Capex Driver']
        if capex_driver is None:
          capex = self.createCapex(component, value, capacity, capex_params)
        else:
          capex = self.createCapex(component, value, capex_driver, capex_params)
        cfs.append(capex)
        depreciation = cf_meta['Deprec']
        if depreciation is not None:
          capex.setAmortization('MACRS', depreciation)
          amorts = component._createDepreciation(capex)
          cfs.extend(amorts)
      # Necessary to avoid error message from expected inputs
      elif cf in ['Deprec', 'Capex Driver', 'Yearly Driver', 'Dispatch Driver', 'Capex Params', 'Yearly Params', 'Dispatching Params']:
        continue
      elif cf == 'Yearly':
        self.raiseADebug(f'Generating Yearly OM cashflow for {comp.name}')
        yearly_params = cf_meta['Yearly Params']
        yearly_driver = cf_meta['Yearly Driver']
        if yearly_driver is None:
          yearly = self.createRecurringYearly(component, value, capacity, yearly_params)
        else:
          yearly = self.createRecurringYearly(component, value, yearly_driver, yearly_params)
        cfs.append(yearly)
      elif cf == 'Dispatching':
        # Here value can be a np.array as well for ARMA grid pricing
        self.raiseADebug(f'Generating dispatch OM cashflow for {comp.name}')
        dispatching_params = cf_meta['Dispatching Params']
        dispatch_driver = cf_meta['Dispatch Driver']
        if dispatch_driver is None:
          if isinstance(value, dict):
            for real in range(self._case._num_samples):
              alpha_realization = self.reshapeAlpha(value)
              var_om = self.createRecurringHourly(component, alpha_realization[real, :, :], dispatch[real, :, :], real, dispatching_params)
              cfs.append(var_om)
          else:
            # Necessary to create a unique cash flow for each dispatch realization
            for real in range(self._case._num_samples):
              var_om = self.createRecurringHourly(component, value, dispatch[real, :, :], real, dispatching_params)
              cfs.append(var_om)
        else:
          raise IOError('MOPED does not currently handle non activity drivers for dispatch recurring cashflows')
      else:
        raise IOError(f'Unexpected cashflow type received: {cf}')
    component.addCashflows(cfs)
    return component

  def reshapeAlpha(self, alpha):
    """
      Reshapes synthetic history reference prices to match array shape of driver arrays
      @ In, alpha, dict, dictionary of numpy arrays
      @ Out, reshaped_alpha, numpy array, same data in new shape
    """
    project_life = int(self._case._global_econ['ProjectTime'])
    # plus 1 to year term to allow for 0 recurring costs during build year
    reshaped_alpha = np.zeros((self._case._num_samples,project_life+1,self._yearly_hours))
    for real in range(self._case._num_samples):
      # it necessary to have alpha be [real,year,hour] instead of [real,year,cluster,hour]
      realized_alpha = np.hstack([alpha[f'Realization_{real+1}'][:,i,:] for i in range(alpha[f'Realization_{real+1}'].shape[1])])
      reshaped_alpha[real,1:,:] = realized_alpha
    # TODO effective way of checking to see if reshape was successful?
    return reshaped_alpha

  def conserveResource(self, resource, real, year, M, c, t):
    """
      Generates pyomo constraints for resource conservation
      @ In, resource, string, name of resource we are conserving
      @ In, real, int, the current realization
      @ In, year, int, the current year
      @ In, M, pyomo.ConcreteModel
      @ In, c, int, index from pyomo set self._m.c
      @ In, t, int, index from pyomo set self._m.t
      @ Out, rule, boolean expression
    """
    # Initializing production and demand trackers
    produced = 0
    demanded = 0
    # Necessary to check all components involved in the analysis
    for comp in self._components:
      comp_meta = self._component_meta[comp.name]
      # Conservation constrains the dispatch decisions
      dispatch_value = getattr(self._m, f'{comp.name}_dispatch_{real + 1}_{year + 1}')
      for key, value in comp_meta.items():
        if key == 'Produces' and value == resource:
          produced += dispatch_value[(c, t)]
        elif key == 'Demands' and value == resource:
          demanded += dispatch_value[(c, t)]
        # TODO consider consumption and incorrect input information
    return produced == demanded

  def upper(self, comp, real, year, M, c, t):
      """
        Restricts independently dispatched compononents based on their capacity
        @ In, comp, HERON comp object
        @ In, real, int, current realization
        @ In, year, int, current year
        @ In, M, pyomo model object, MOPED pyomo ConcreteModel
        @ In, c, int, index for cluster
        @ In, t, int, index for hour within cluster
        @ Out, rule, boolean expression for upper bounding
      """
      # This is allows for the capacity to be an upper bound and decision variable
      upper_bound = getattr(self._m, f'{comp.name}')
      dispatch_value = getattr(self._m, f'{comp.name}_dispatch_{real+1}_{year+1}')
      return dispatch_value[(c, t)] <= upper_bound

  def buildConstraints(self):
    """
      Builds all necessary constraints for pyomo object
      @ In, None
      @ Out, None
    """
    # Convert to int to make range() viable
    project_life = int(self._case._global_econ['ProjectTime'])
    # Type variables used for checking capacity type, based on pyomo vars
    # Defined as part of the self._m pyomo model
    dummy_type = type(self._m.dummy)
    placeholder_type = type(self._m.placeholder)
    self.raiseAMessage(f'Building necessary constraints for {self._case.name}')
    for real in range(self._case._num_samples):
      for year in range(project_life):
        # Separating constraints makes sense
        # Resource conservation
        for resource in self._resources:
          con = pyo.Constraint(self._m.c, self._m.t,
                               rule=partial(self.conserveResource, resource, real, year))
          setattr(self._m, f'{resource}_con_{real+1}_{year+1}', con)
        # Bounding constraints on dispatches
        for comp in self._components:
          capacity = self._component_meta[comp.name]['Capacity']
          if isinstance(capacity, (dummy_type, placeholder_type)):
            con = pyo.Constraint(self._m.c, self._m.t,
                                 rule=partial(self.upper, comp, real, year))
            setattr(self._m, f'{comp.name}_upper_{real+1}_{year+1}', con)

  def solveAndDisplay(self):
    """
      Presents results of the optimization run
      @ In, None
      @ Out, None
    """
    # Results provide run times and optimizer final status
    results = self._solver.solve(self._m)
    self.raiseAMessage(f'Optimizer has finished running, here are the results\n{results}')
    for comp in self._components:
      # Not all components will have a pyomo variable
      try:
        comp_print = getattr(self._m, f'{comp.name}')
        self.raiseAMessage(f'Here is the optimized capacity for {comp.name}')
        comp_print.pprint()
      except:
        self.raiseAMessage(f'{comp.name} does not have a standard capacity')
    NPV = pyo.value(self._m.NPV)
    self.raiseAMessage(f"The final NPV is: {NPV}")

  # ===========================
  # MAIN WORKFLOW
  # ===========================
  def run(self):
    """
      Runs the workflow
      @ In, None
      @ Out, None
    """
    # Settings and metas help to build pyomo problem with cashflows
    self.buildEconSettings()
    self.buildComponentMeta()
    self.buildCashflowMeta()
    self.buildMultiplicityMeta()
    self.collectResources()
    self.buildMultiplicityVariables()
    # Each component will have dispatch and cashflow associated
    for comp in self._components:
      capacity, dispatch = self.buildDispatchVariables(comp)
      cf_comp = self.createCashflowComponent(comp, capacity, dispatch)
      self._cf_components.append(cf_comp)
    self.raiseAMessage(f'Building pyomo cash flow expression for {self._case.name}')
    # TEAL is our cost function generator here
    metrics = RunCashFlow.run(self._econ_settings, self._cf_components, {}, pyomoVar=True)
    self._m.NPV = pyo.Objective(expr=metrics['NPV'], sense=pyo.maximize)
    # Constraints need to be built for conservation and bounds of dispatch
    self.buildConstraints()
    # NOTE this currently displays just optimizer info and capacities and cost funtion
    # TODO does this need to present information about dispatches, how to do this?
    self.raiseAMessage(f'Running Optimizer...')
    self.solveAndDisplay()

  # ===========================
  # UTILITIES
  # ===========================
  def setInitialParams(self, case, components, sources):
    """
      Sets all attributes read from HERON input at once
      @ In, case, Cases.Case object
      @ In, components, list of Components.Component objects
      @ In, sources, list of Placeholders objects
      @ Out, None
    """
    self.setCase(case)
    self.setComponents(components)
    self.setSources(sources)
    self.messageHandler.initialize({'verbosity': self._case._verbosity,
                                    'callerLength': 18,
                                    'tagLength': 7,
                                    'suppressErrs': False, })
    self.raiseAMessage('Sucessfully set the input parameters for MOPED run')

  def setCase(self, case):
    """
      Sets the case attribute for the MOPED object
      @ In, case, Cases.Case object
      @ Out, None
    """
    self._case = case
    self.raiseADebug(f'Setting MOPED case variable to {case}')

  def setComponents(self, components):
    """
      Sets the components attribute for the MOPED object
      @ In, components, list of Components.Component objects
      @ Out, None
    """
    self._components = components
    self.raiseADebug(f'Setting MOPED components variable to {components}')

  def setSources(self, sources):
    """
      Sets the sources attribute for the MOPED object
      @ In, sources, list of Placeholders objects
      @ Out, None
    """
    self._sources = sources
    self.raiseADebug(f'Setting MOPED sources variable to {sources}')

  def setSolver(self, solver):
    """
      Sets optimizer that pyomo runs in MOPED
      @ In, string, solver to use
      @ Out, None
    """
    self._solver = SolverFactory(solver)
    self.raiseADebug(f'Set optimizer to be {solver}')

  def getTargetParams(self, target='all'):
    """
      Returns the case, components, and sources
      @ In, None
      @ Out, case, Cases.Case object
      @ Out, components, list of Components.Component objects
      @ Out, sources, list of Placeholder objects
    """
    case = self._case
    components = self._components
    sources = self._sources
    # TODO Expand this method to include all attributes that are useful to retrieve
    acceptable_targets = ['all', 'case', 'components', 'sources']
    if target == 'all':
      return case, components, sources
    elif target == 'case':
      return case
    elif target == 'components':
      return components
    elif target == 'sources':
      return sources
    else:
      raise IOError(f'Your {target} is not a valid attribute for MOPED.',
                    f'Please select from {acceptable_targets}')<|MERGE_RESOLUTION|>--- conflicted
+++ resolved
@@ -23,10 +23,6 @@
 from TEAL.src import CashFlows
 import externalROMloader as ROMloader
 from ravenframework.MessageHandler import MessageHandler
-<<<<<<< HEAD
-=======
-from HERON.src.base import Base
->>>>>>> 2f2e6cbf
 
 class MOPED(Base):
   def __init__(self):
@@ -165,7 +161,6 @@
       if self._eval_mode == 'full':
         # reshape so that a filler cluster index is made
         current_realization[signal] = np.expand_dims(current_realization[signal], axis=1)
-      # TODO check for multipliers other than one necessary for wind and solar at the very least
       synthetic_data[name] = current_realization[signal]
     cluster_count = synthetic_data['Realization_1'].shape[1]
     hour_count = synthetic_data['Realization_1'].shape[2]
@@ -174,123 +169,9 @@
       raise IOError('Improper ROM evaluation mode detected, try "clustered" or "full".')
     # How many dispatch points we will have for each year
     self._yearly_hours = hour_count * cluster_count
-    # TODO consider different segment lengths?
     self._m.t = pyo.Set(initialize=np.arange(hour_count))
     return synthetic_data
-<<<<<<< HEAD
-
-<<<<<<< HEAD
-    def setCapacityMeta(self, mode, resource, comp, element, consumes=False):
-        """
-          Checks the capacity type, dispatch type, and resources involved for each component
-          to build component_meta
-          @ In, mode, string, type of capacity definition for component
-          @ In, resource, string, resource produced or demanded
-          @ In, comp, HERON component
-          @ In, element, HERON produces/demands node
-          @ In, consumes, bool, does this component consume resources, defaults to False
-          @ Out, None
-        """
-        # Multiplier plays important role in capacity node, especially for VRE's
-        capacity_mult = element._capacity._multiplier
-        # For MOPED we treat all capacities and dispatches as positive values
-        if capacity_mult is None:
-            capacity_mult = 1
-        elif capacity_mult < 0:
-            capacity_mult *= -1
-        # Organizing important aspects of problem for later access
-        if isinstance(element, type(self._components[0]._produces[0])): # Assumes first comp is a producer
-            self._component_meta[comp.name]['Produces'] = resource
-        else:
-            self._component_meta[comp.name]['Demands'] = resource
-        self._component_meta[comp.name]['Consumes'] = None
-        self._component_meta[comp.name]['Dispatch'] = element._dispatchable
-        # Different possible capacity value definitions for a component
-        if mode == 'OptBounds':
-            self.raiseADebug(f'Building pyomo capacity variable for '
-                             f'{comp.name}')
-            opt_bounds = element._capacity._vp._parametric
-            opt_bounds *= capacity_mult
-            # This is a capacity we make a decision on
-            var = pyo.Var(initialize = 0.5*opt_bounds[1], bounds = (opt_bounds[0], opt_bounds[1]))
-            setattr(self._m, f'{comp.name}', var)
-        elif mode == 'SweepValues': # TODO Add capability to handle sweepvalues, maybe multiple pyo.Params?
-            raise IOError('MOPED does not currently support sweep values option')
-        elif mode == 'FixedValue':
-            self.raiseADebug(f'Building pyomo capacity parameter for '
-                             f'{comp.name}')
-            # Params represent constant value components of the problem
-            value = element._capacity._vp._parametric
-            value *= capacity_mult
-            param = pyo.Param(initialize = value)
-            setattr(self._m, f'{comp.name}', param)
-        elif mode == 'SyntheticHistory':
-            self.raiseADebug(f'Building capacity with synthetic histories for '
-                             f'{comp.name}')
-            # This method runs external ROM loader and defines some pyomo sets
-            capacity = self.loadSyntheticHistory(element._capacity._vp._var_name, capacity_mult)
-            # TODO how to better handle capacities based on Synth Histories
-            self._component_meta[comp.name]['Capacity'] = capacity
-        if mode != 'SyntheticHistory':
-            # TODO smarter way to do this check?
-            self._component_meta[comp.name]['Capacity'] = getattr(self._m, f'{comp.name}')
-        if consumes == True:
-            # NOTE not all producers consume
-            # TODO should we handle transfer functions here?
-            for con in element._consumes:
-                self._component_meta[comp.name]['Consumes'][con] = element._transfer
-
-    def buildCashflowMeta(self):
-        """
-          Builds cashflow meta used in cashflow component construction
-          @ In, None
-          @ Out, None
-        """
-        # NOTE assumes that each component can only have one cap, yearly, and repeating
-        for comp in self._components:
-            self.raiseADebug(f'Retrieving cashflow information for {comp.name}')
-            self._cf_meta[comp.name] = {}
-            self._cf_meta[comp.name]['Lifetime'] = comp._economics._lifetime
-            # TODO Refactor this to equivalent code
-            for cf in comp._economics._cash_flows:
-                # Using reference prices for cashflows
-                alpha = cf._alpha._vp._parametric
-                # This corrects sign for MOPED from user inputs for demanding cashflows
-                # Allows MOPED and default HERON to follow same sign conventions for inputs
-                if len(comp._demands) > 0:
-                    alpha *= -1
-                multiplier = cf._driver._multiplier
-                driver_type = cf._driver.type
-                # Default mult should be 1
-                if multiplier == None:
-                    multiplier = 1
-                value = multiplier * alpha
-                if cf._type == 'one-time':
-                    # TODO consider other driver types
-                    if driver_type == 'FixedValue':
-                        self._cf_meta[comp.name]['Capex Driver'] = cf._driver._vp._parametric
-                    else:
-                        self._cf_meta[comp.name]['Capex Driver'] = None
-                    self._cf_meta[comp.name]['Capex'] = value
-                    # Necessary if capex has depreciation and amortization
-                    self._cf_meta[comp.name]['Deprec'] = cf._depreciate
-                elif cf._type == 'repeating':
-                    if cf._period == 'year':
-                        if driver_type == 'FixedValue':
-                            self._cf_meta[comp.name]['Yearly Driver'] = cf._driver._vp._parametric
-                        else:
-                            self._cf_meta[comp.name]['Yearly Driver'] = None
-                        self._cf_meta[comp.name]['Yearly'] = value
-                        continue
-                    if driver_type == 'FixedValue':
-                        self._cf_meta[comp.name]['Dispatch Driver'] = cf._driver._vp._parametric
-                    else:
-                        self._cf_meta[comp.name]['Dispatch Driver'] = None
-                    self._cf_meta[comp.name]['Dispatching'] = value
-=======
-=======
-
->>>>>>> 2f2e6cbf
+
   def setCapacityMeta(self, mode, resource, comp, element, consumes=False):
     """
       Checks the capacity type, dispatch type, and resources involved for each component
@@ -356,10 +237,6 @@
       # TODO should we handle transfer functions here?
       for con in element._consumes:
           self._component_meta[comp.name]['Consumes'][con] = element._transfer
-<<<<<<< HEAD
->>>>>>> 469b3dd (Synthetic cashflows are working. MOPED now reads cf params/settings directly from the input file. However, still in the middle of hammering out issues with with cashflow settings to verify MOPED against default HERON.)
-=======
->>>>>>> 2f2e6cbf
 
   def buildCashflowMeta(self):
     """
